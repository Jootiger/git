#!/bin/sh

test_description='git cat-file'

. ./test-lib.sh

echo_without_newline () {
    printf '%s' "$*"
}

strlen () {
    echo_without_newline "$1" | wc -c | sed -e 's/^ *//'
}

maybe_remove_timestamp () {
    if test -z "$2"; then
        echo_without_newline "$1"
    else
	echo_without_newline "$(printf '%s\n' "$1" | sed -e 's/ [0-9][0-9]* [-+][0-9][0-9][0-9][0-9]$//')"
    fi
}

run_tests () {
    type=$1
    sha1=$2
    size=$3
    content=$4
    pretty_content=$5
    no_ts=$6

    batch_output="$sha1 $type $size
$content"

    test_expect_success "$type exists" '
	git cat-file -e $sha1
    '

    test_expect_success "Type of $type is correct" '
	echo $type >expect &&
	git cat-file -t $sha1 >actual &&
	test_cmp expect actual
    '

    test_expect_success "Size of $type is correct" '
	echo $size >expect &&
	git cat-file -s $sha1 >actual &&
	test_cmp expect actual
    '

    test_expect_success "Type of $type is correct using --allow-unknown-type" '
	echo $type >expect &&
	git cat-file -t --allow-unknown-type $sha1 >actual &&
	test_cmp expect actual
    '

    test_expect_success "Size of $type is correct using --allow-unknown-type" '
	echo $size >expect &&
	git cat-file -s --allow-unknown-type $sha1 >actual &&
	test_cmp expect actual
    '

    test -z "$content" ||
    test_expect_success "Content of $type is correct" '
	maybe_remove_timestamp "$content" $no_ts >expect &&
	maybe_remove_timestamp "$(git cat-file $type $sha1)" $no_ts >actual &&
	test_cmp expect actual
    '

    test_expect_success "Pretty content of $type is correct" '
	maybe_remove_timestamp "$pretty_content" $no_ts >expect &&
	maybe_remove_timestamp "$(git cat-file -p $sha1)" $no_ts >actual &&
	test_cmp expect actual
    '

    test -z "$content" ||
    test_expect_success "--batch output of $type is correct" '
	maybe_remove_timestamp "$batch_output" $no_ts >expect &&
	maybe_remove_timestamp "$(echo $sha1 | git cat-file --batch)" $no_ts >actual &&
	test_cmp expect actual
    '

    test_expect_success "--batch-check output of $type is correct" '
	echo "$sha1 $type $size" >expect &&
	echo_without_newline $sha1 | git cat-file --batch-check >actual &&
	test_cmp expect actual
    '

    test_expect_success "custom --batch-check format" '
	echo "$type $sha1" >expect &&
	echo $sha1 | git cat-file --batch-check="%(objecttype) %(objectname)" >actual &&
	test_cmp expect actual
    '

    test_expect_success '--batch-check with %(rest)' '
	echo "$type this is some extra content" >expect &&
	echo "$sha1    this is some extra content" |
		git cat-file --batch-check="%(objecttype) %(rest)" >actual &&
	test_cmp expect actual
    '

    test -z "$content" ||
    test_expect_success "--batch without type ($type)" '
	{
		echo "$size" &&
		maybe_remove_timestamp "$content" $no_ts
	} >expect &&
	echo $sha1 | git cat-file --batch="%(objectsize)" >actual.full &&
	maybe_remove_timestamp "$(cat actual.full)" $no_ts >actual &&
	test_cmp expect actual
    '

    test -z "$content" ||
    test_expect_success "--batch without size ($type)" '
	{
		echo "$type" &&
		maybe_remove_timestamp "$content" $no_ts
	} >expect &&
	echo $sha1 | git cat-file --batch="%(objecttype)" >actual.full &&
	maybe_remove_timestamp "$(cat actual.full)" $no_ts >actual &&
	test_cmp expect actual
    '
}

hello_content="Hello World"
hello_size=$(strlen "$hello_content")
hello_sha1=$(echo_without_newline "$hello_content" | git hash-object --stdin)

test_expect_success "setup" '
	echo_without_newline "$hello_content" > hello &&
	git update-index --add hello
'

run_tests 'blob' $hello_sha1 $hello_size "$hello_content" "$hello_content"

test_expect_success '--batch-check without %(rest) considers whole line' '
	echo "$hello_sha1 blob $hello_size" >expect &&
	git update-index --add --cacheinfo 100644 $hello_sha1 "white space" &&
	test_when_finished "git update-index --remove \"white space\"" &&
	echo ":white space" | git cat-file --batch-check >actual &&
	test_cmp expect actual
'

tree_sha1=$(git write-tree)
tree_size=33
tree_pretty_content="100644 blob $hello_sha1	hello"

run_tests 'tree' $tree_sha1 $tree_size "" "$tree_pretty_content"

commit_message="Initial commit"
commit_sha1=$(echo_without_newline "$commit_message" | git commit-tree $tree_sha1)
commit_size=177
commit_content="tree $tree_sha1
author $GIT_AUTHOR_NAME <$GIT_AUTHOR_EMAIL> 0000000000 +0000
committer $GIT_COMMITTER_NAME <$GIT_COMMITTER_EMAIL> 0000000000 +0000

$commit_message"

run_tests 'commit' $commit_sha1 $commit_size "$commit_content" "$commit_content" 1

tag_header_without_timestamp="object $hello_sha1
type blob
tag hellotag
tagger $GIT_COMMITTER_NAME <$GIT_COMMITTER_EMAIL>"
tag_description="This is a tag"
tag_content="$tag_header_without_timestamp 0000000000 +0000

$tag_description"

tag_sha1=$(echo_without_newline "$tag_content" | git mktag)
tag_size=$(strlen "$tag_content")

run_tests 'tag' $tag_sha1 $tag_size "$tag_content" "$tag_content" 1

test_expect_success \
    "Reach a blob from a tag pointing to it" \
    "test '$hello_content' = \"\$(git cat-file blob $tag_sha1)\""

for batch in batch batch-check
do
    for opt in t s e p
    do
	test_expect_success "Passing -$opt with --$batch fails" '
	    test_must_fail git cat-file --$batch -$opt $hello_sha1
	'

	test_expect_success "Passing --$batch with -$opt fails" '
	    test_must_fail git cat-file -$opt --$batch $hello_sha1
	'
    done

    test_expect_success "Passing <type> with --$batch fails" '
	test_must_fail git cat-file --$batch blob $hello_sha1
    '

    test_expect_success "Passing --$batch with <type> fails" '
	test_must_fail git cat-file blob --$batch $hello_sha1
    '

    test_expect_success "Passing sha1 with --$batch fails" '
	test_must_fail git cat-file --$batch $hello_sha1
    '
done

for opt in t s e p
do
    test_expect_success "Passing -$opt with --follow-symlinks fails" '
	    test_must_fail git cat-file --follow-symlinks -$opt $hello_sha1
	'
done

test_expect_success "--batch-check for a non-existent named object" '
    test "foobar42 missing
foobar84 missing" = \
    "$( ( echo foobar42; echo_without_newline foobar84; ) | git cat-file --batch-check)"
'

test_expect_success "--batch-check for a non-existent hash" '
    test "0000000000000000000000000000000000000042 missing
0000000000000000000000000000000000000084 missing" = \
    "$( ( echo 0000000000000000000000000000000000000042;
         echo_without_newline 0000000000000000000000000000000000000084; ) \
       | git cat-file --batch-check)"
'

test_expect_success "--batch for an existent and a non-existent hash" '
    test "$tag_sha1 tag $tag_size
$tag_content
0000000000000000000000000000000000000000 missing" = \
    "$( ( echo $tag_sha1;
         echo_without_newline 0000000000000000000000000000000000000000; ) \
       | git cat-file --batch)"
'

test_expect_success "--batch-check for an emtpy line" '
    test " missing" = "$(echo | git cat-file --batch-check)"
'

test_expect_success 'empty --batch-check notices missing object' '
	echo "$_z40 missing" >expect &&
	echo "$_z40" | git cat-file --batch-check="" >actual &&
	test_cmp expect actual
'

batch_input="$hello_sha1
$commit_sha1
$tag_sha1
deadbeef

"

batch_output="$hello_sha1 blob $hello_size
$hello_content
$commit_sha1 commit $commit_size
$commit_content
$tag_sha1 tag $tag_size
$tag_content
deadbeef missing
 missing"

test_expect_success '--batch with multiple sha1s gives correct format' '
	test "$(maybe_remove_timestamp "$batch_output" 1)" = "$(maybe_remove_timestamp "$(echo_without_newline "$batch_input" | git cat-file --batch)" 1)"
'

batch_check_input="$hello_sha1
$tree_sha1
$commit_sha1
$tag_sha1
deadbeef

"

batch_check_output="$hello_sha1 blob $hello_size
$tree_sha1 tree $tree_size
$commit_sha1 commit $commit_size
$tag_sha1 tag $tag_size
deadbeef missing
 missing"

test_expect_success "--batch-check with multiple sha1s gives correct format" '
    test "$batch_check_output" = \
    "$(echo_without_newline "$batch_check_input" | git cat-file --batch-check)"
'

test_expect_success 'setup blobs which are likely to delta' '
	test-genrandom foo 10240 >foo &&
	{ cat foo; echo plus; } >foo-plus &&
	git add foo foo-plus &&
	git commit -m foo &&
	cat >blobs <<-\EOF
	HEAD:foo
	HEAD:foo-plus
	EOF
'

test_expect_success 'confirm that neither loose blob is a delta' '
	cat >expect <<-EOF &&
	$_z40
	$_z40
	EOF
	git cat-file --batch-check="%(deltabase)" <blobs >actual &&
	test_cmp expect actual
'

# To avoid relying too much on the current delta heuristics,
# we will check only that one of the two objects is a delta
# against the other, but not the order. We can do so by just
# asking for the base of both, and checking whether either
# sha1 appears in the output.
test_expect_success '%(deltabase) reports packed delta bases' '
	git repack -ad &&
	git cat-file --batch-check="%(deltabase)" <blobs >actual &&
	{
		grep "$(git rev-parse HEAD:foo)" actual ||
		grep "$(git rev-parse HEAD:foo-plus)" actual
	}
'

bogus_type="bogus"
bogus_content="bogus"
bogus_size=$(strlen "$bogus_content")
bogus_sha1=$(echo_without_newline "$bogus_content" | git hash-object -t $bogus_type --literally -w --stdin)

test_expect_success "Type of broken object is correct" '
	echo $bogus_type >expect &&
	git cat-file -t --allow-unknown-type $bogus_sha1 >actual &&
	test_cmp expect actual
'

test_expect_success "Size of broken object is correct" '
	echo $bogus_size >expect &&
	git cat-file -s --allow-unknown-type $bogus_sha1 >actual &&
	test_cmp expect actual
'
bogus_type="abcdefghijklmnopqrstuvwxyz1234679"
bogus_content="bogus"
bogus_size=$(strlen "$bogus_content")
bogus_sha1=$(echo_without_newline "$bogus_content" | git hash-object -t $bogus_type --literally -w --stdin)

test_expect_success "Type of broken object is correct when type is large" '
	echo $bogus_type >expect &&
	git cat-file -t --allow-unknown-type $bogus_sha1 >actual &&
	test_cmp expect actual
'

test_expect_success "Size of large broken object is correct when type is large" '
	echo $bogus_size >expect &&
	git cat-file -s --allow-unknown-type $bogus_sha1 >actual &&
	test_cmp expect actual
'

# Tests for git cat-file --follow-symlinks
test_expect_success 'prep for symlink tests' '
	echo_without_newline "$hello_content" >morx &&
	test_ln_s_add morx same-dir-link &&
	test_ln_s_add dir link-to-dir &&
	test_ln_s_add ../fleem out-of-repo-link &&
	test_ln_s_add .. out-of-repo-link-dir &&
	test_ln_s_add same-dir-link link-to-link &&
	test_ln_s_add nope broken-same-dir-link &&
	mkdir dir &&
	test_ln_s_add ../morx dir/parent-dir-link &&
	test_ln_s_add .. dir/link-dir &&
	test_ln_s_add ../../escape dir/out-of-repo-link &&
	test_ln_s_add ../.. dir/out-of-repo-link-dir &&
	test_ln_s_add nope dir/broken-link-in-dir &&
	mkdir dir/subdir &&
	test_ln_s_add ../../morx dir/subdir/grandparent-dir-link &&
	test_ln_s_add ../../../great-escape dir/subdir/out-of-repo-link &&
	test_ln_s_add ../../.. dir/subdir/out-of-repo-link-dir &&
	test_ln_s_add ../../../ dir/subdir/out-of-repo-link-dir-trailing &&
	test_ln_s_add ../parent-dir-link dir/subdir/parent-dir-link-to-link &&
	echo_without_newline "$hello_content" >dir/subdir/ind2 &&
	echo_without_newline "$hello_content" >dir/ind1 &&
	test_ln_s_add dir dirlink &&
	test_ln_s_add dir/subdir subdirlink &&
	test_ln_s_add subdir/ind2 dir/link-to-child &&
	test_ln_s_add dir/link-to-child link-to-down-link &&
	test_ln_s_add dir/.. up-down &&
	test_ln_s_add dir/../ up-down-trailing &&
	test_ln_s_add dir/../morx up-down-file &&
	test_ln_s_add dir/../../morx up-up-down-file &&
	test_ln_s_add subdirlink/../../morx up-two-down-file &&
	test_ln_s_add loop1 loop2 &&
	test_ln_s_add loop2 loop1 &&
	git add morx dir/subdir/ind2 dir/ind1 &&
	git commit -am "test" &&
	echo $hello_sha1 blob $hello_size >found
'

test_expect_success 'git cat-file --batch-check --follow-symlinks works for non-links' '
	echo HEAD:morx | git cat-file --batch-check --follow-symlinks >actual &&
	test_cmp found actual &&
	echo HEAD:nope missing >expect &&
	echo HEAD:nope | git cat-file --batch-check --follow-symlinks >actual &&
	test_cmp expect actual
'

test_expect_success 'git cat-file --batch-check --follow-symlinks works for in-repo, same-dir links' '
	echo HEAD:same-dir-link | git cat-file --batch-check --follow-symlinks >actual &&
	test_cmp found actual
'

test_expect_success 'git cat-file --batch-check --follow-symlinks works for in-repo, links to dirs' '
	echo HEAD:link-to-dir/ind1 | git cat-file --batch-check --follow-symlinks >actual &&
	test_cmp found actual
'


test_expect_success 'git cat-file --batch-check --follow-symlinks works for broken in-repo, same-dir links' '
	echo dangling 25 >expect &&
	echo HEAD:broken-same-dir-link >>expect &&
	echo HEAD:broken-same-dir-link | git cat-file --batch-check --follow-symlinks >actual &&
	test_cmp expect actual
'

test_expect_success 'git cat-file --batch-check --follow-symlinks works for same-dir links-to-links' '
	echo HEAD:link-to-link | git cat-file --batch-check --follow-symlinks >actual &&
	test_cmp found actual
'

test_expect_success 'git cat-file --batch-check --follow-symlinks works for parent-dir links' '
	echo HEAD:dir/parent-dir-link | git cat-file --batch-check --follow-symlinks >actual &&
	test_cmp found actual &&
	echo notdir 29 >expect &&
	echo HEAD:dir/parent-dir-link/nope >>expect &&
	echo HEAD:dir/parent-dir-link/nope | git cat-file --batch-check --follow-symlinks >actual &&
	test_cmp expect actual
'

test_expect_success 'git cat-file --batch-check --follow-symlinks works for .. links' '
	echo dangling 22 >expect &&
	echo HEAD:dir/link-dir/nope >>expect &&
	echo HEAD:dir/link-dir/nope | git cat-file --batch-check --follow-symlinks >actual &&
	test_cmp expect actual &&
	echo HEAD:dir/link-dir/morx | git cat-file --batch-check --follow-symlinks >actual &&
	test_cmp found actual &&
	echo dangling 27 >expect &&
	echo HEAD:dir/broken-link-in-dir >>expect &&
	echo HEAD:dir/broken-link-in-dir | git cat-file --batch-check --follow-symlinks >actual &&
	test_cmp expect actual
'

test_expect_success 'git cat-file --batch-check --follow-symlinks works for ../.. links' '
	echo notdir 41 >expect &&
	echo HEAD:dir/subdir/grandparent-dir-link/nope >>expect &&
	echo HEAD:dir/subdir/grandparent-dir-link/nope | git cat-file --batch-check --follow-symlinks >actual &&
	test_cmp expect actual &&
	echo HEAD:dir/subdir/grandparent-dir-link | git cat-file --batch-check --follow-symlinks >actual &&
	test_cmp found actual &&
	echo HEAD:dir/subdir/parent-dir-link-to-link | git cat-file --batch-check --follow-symlinks >actual &&
	test_cmp found actual
'

test_expect_success 'git cat-file --batch-check --follow-symlinks works for dir/ links' '
	echo dangling 17 >expect &&
	echo HEAD:dirlink/morx >>expect &&
	echo HEAD:dirlink/morx | git cat-file --batch-check --follow-symlinks >actual &&
	test_cmp expect actual &&
	echo $hello_sha1 blob $hello_size >expect &&
	echo HEAD:dirlink/ind1 | git cat-file --batch-check --follow-symlinks >actual &&
	test_cmp expect actual
'

test_expect_success 'git cat-file --batch-check --follow-symlinks works for dir/subdir links' '
	echo dangling 20 >expect &&
	echo HEAD:subdirlink/morx >>expect &&
	echo HEAD:subdirlink/morx | git cat-file --batch-check --follow-symlinks >actual &&
	test_cmp expect actual &&
	echo HEAD:subdirlink/ind2 | git cat-file --batch-check --follow-symlinks >actual &&
	test_cmp found actual
'

test_expect_success 'git cat-file --batch-check --follow-symlinks works for dir ->subdir links' '
	echo notdir 27 >expect &&
	echo HEAD:dir/link-to-child/morx >>expect &&
	echo HEAD:dir/link-to-child/morx | git cat-file --batch-check --follow-symlinks >actual &&
	test_cmp expect actual &&
	echo HEAD:dir/link-to-child | git cat-file --batch-check --follow-symlinks >actual &&
	test_cmp found actual &&
	echo HEAD:link-to-down-link | git cat-file --batch-check --follow-symlinks >actual &&
	test_cmp found actual
'

test_expect_success 'git cat-file --batch-check --follow-symlinks works for out-of-repo symlinks' '
	echo symlink 8 >expect &&
	echo ../fleem >>expect &&
	echo HEAD:out-of-repo-link | git cat-file --batch-check --follow-symlinks >actual &&
	test_cmp expect actual &&
	echo symlink 2 >expect &&
	echo .. >>expect &&
	echo HEAD:out-of-repo-link-dir | git cat-file --batch-check --follow-symlinks >actual &&
	test_cmp expect actual
'

test_expect_success 'git cat-file --batch-check --follow-symlinks works for out-of-repo symlinks in dirs' '
	echo symlink 9 >expect &&
	echo ../escape >>expect &&
	echo HEAD:dir/out-of-repo-link | git cat-file --batch-check --follow-symlinks >actual &&
	test_cmp expect actual &&
	echo symlink 2 >expect &&
	echo .. >>expect &&
	echo HEAD:dir/out-of-repo-link-dir | git cat-file --batch-check --follow-symlinks >actual &&
	test_cmp expect actual
'

test_expect_success 'git cat-file --batch-check --follow-symlinks works for out-of-repo symlinks in subdirs' '
	echo symlink 15 >expect &&
	echo ../great-escape >>expect &&
	echo HEAD:dir/subdir/out-of-repo-link | git cat-file --batch-check --follow-symlinks >actual &&
	test_cmp expect actual &&
	echo symlink 2 >expect &&
	echo .. >>expect &&
	echo HEAD:dir/subdir/out-of-repo-link-dir | git cat-file --batch-check --follow-symlinks >actual &&
	test_cmp expect actual &&
	echo symlink 3 >expect &&
	echo ../ >>expect &&
	echo HEAD:dir/subdir/out-of-repo-link-dir-trailing | git cat-file --batch-check --follow-symlinks >actual &&
	test_cmp expect actual
'

test_expect_success 'git cat-file --batch-check --follow-symlinks works for symlinks with internal ..' '
	echo HEAD: | git cat-file --batch-check >expect &&
	echo HEAD:up-down | git cat-file --batch-check --follow-symlinks >actual &&
	test_cmp expect actual &&
	echo HEAD:up-down-trailing | git cat-file --batch-check --follow-symlinks >actual &&
	test_cmp expect actual &&
	echo HEAD:up-down-file | git cat-file --batch-check --follow-symlinks >actual &&
	test_cmp found actual &&
	echo symlink 7 >expect &&
	echo ../morx >>expect &&
	echo HEAD:up-up-down-file | git cat-file --batch-check --follow-symlinks >actual &&
	test_cmp expect actual &&
	echo HEAD:up-two-down-file | git cat-file --batch-check --follow-symlinks >actual &&
	test_cmp found actual
'

test_expect_success 'git cat-file --batch-check --follow-symlink breaks loops' '
	echo loop 10 >expect &&
	echo HEAD:loop1 >>expect &&
	echo HEAD:loop1 | git cat-file --batch-check --follow-symlinks >actual &&
	test_cmp expect actual
'

test_expect_success 'git cat-file --batch --follow-symlink returns correct sha and mode' '
	echo HEAD:morx | git cat-file --batch >expect &&
	echo HEAD:morx | git cat-file --batch --follow-symlinks >actual &&
	test_cmp expect actual
'

<<<<<<< HEAD
=======
test_expect_success 'cat-file --batch-all-objects shows all objects' '
	# make new repos so we know the full set of objects; we will
	# also make sure that there are some packed and some loose
	# objects, some referenced and some not, and that there are
	# some available only via alternates.
	git init all-one &&
	(
		cd all-one &&
		echo content >file &&
		git add file &&
		git commit -qm base &&
		git rev-parse HEAD HEAD^{tree} HEAD:file &&
		git repack -ad &&
		echo not-cloned | git hash-object -w --stdin
	) >expect.unsorted &&
	git clone -s all-one all-two &&
	(
		cd all-two &&
		echo local-unref | git hash-object -w --stdin
	) >>expect.unsorted &&
	sort <expect.unsorted >expect &&
	git -C all-two cat-file --batch-all-objects \
				--batch-check="%(objectname)" >actual &&
	test_cmp expect actual
'

>>>>>>> 3115ee45
test_done<|MERGE_RESOLUTION|>--- conflicted
+++ resolved
@@ -547,8 +547,6 @@
 	test_cmp expect actual
 '
 
-<<<<<<< HEAD
-=======
 test_expect_success 'cat-file --batch-all-objects shows all objects' '
 	# make new repos so we know the full set of objects; we will
 	# also make sure that there are some packed and some loose
@@ -575,5 +573,4 @@
 	test_cmp expect actual
 '
 
->>>>>>> 3115ee45
 test_done