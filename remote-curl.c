#include "cache.h"
#include "config.h"
#include "remote.h"
#include "strbuf.h"
#include "walker.h"
#include "http.h"
#include "exec_cmd.h"
#include "run-command.h"
#include "pkt-line.h"
#include "string-list.h"
#include "sideband.h"
#include "argv-array.h"
#include "credential.h"
#include "sha1-array.h"
#include "send-pack.h"

static struct remote *remote;
/* always ends with a trailing slash */
static struct strbuf url = STRBUF_INIT;

struct options {
	int verbosity;
	unsigned long depth;
	char *deepen_since;
	struct string_list deepen_not;
	struct string_list push_options;
	unsigned progress : 1,
		check_self_contained_and_connected : 1,
		cloning : 1,
		update_shallow : 1,
		followtags : 1,
		dry_run : 1,
		thin : 1,
		/* One of the SEND_PACK_PUSH_CERT_* constants. */
		push_cert : 2,
		deepen_relative : 1,
		from_promisor : 1,
		no_haves : 1;
};
static struct options options;
static struct string_list cas_options = STRING_LIST_INIT_DUP;

static int set_option(const char *name, const char *value)
{
	if (!strcmp(name, "verbosity")) {
		char *end;
		int v = strtol(value, &end, 10);
		if (value == end || *end)
			return -1;
		options.verbosity = v;
		return 0;
	}
	else if (!strcmp(name, "progress")) {
		if (!strcmp(value, "true"))
			options.progress = 1;
		else if (!strcmp(value, "false"))
			options.progress = 0;
		else
			return -1;
		return 0;
	}
	else if (!strcmp(name, "depth")) {
		char *end;
		unsigned long v = strtoul(value, &end, 10);
		if (value == end || *end)
			return -1;
		options.depth = v;
		return 0;
	}
	else if (!strcmp(name, "deepen-since")) {
		options.deepen_since = xstrdup(value);
		return 0;
	}
	else if (!strcmp(name, "deepen-not")) {
		string_list_append(&options.deepen_not, value);
		return 0;
	}
	else if (!strcmp(name, "deepen-relative")) {
		if (!strcmp(value, "true"))
			options.deepen_relative = 1;
		else if (!strcmp(value, "false"))
			options.deepen_relative = 0;
		else
			return -1;
		return 0;
	}
	else if (!strcmp(name, "followtags")) {
		if (!strcmp(value, "true"))
			options.followtags = 1;
		else if (!strcmp(value, "false"))
			options.followtags = 0;
		else
			return -1;
		return 0;
	}
	else if (!strcmp(name, "dry-run")) {
		if (!strcmp(value, "true"))
			options.dry_run = 1;
		else if (!strcmp(value, "false"))
			options.dry_run = 0;
		else
			return -1;
		return 0;
	}
	else if (!strcmp(name, "check-connectivity")) {
		if (!strcmp(value, "true"))
			options.check_self_contained_and_connected = 1;
		else if (!strcmp(value, "false"))
			options.check_self_contained_and_connected = 0;
		else
			return -1;
		return 0;
	}
	else if (!strcmp(name, "cas")) {
		struct strbuf val = STRBUF_INIT;
		strbuf_addf(&val, "--" CAS_OPT_NAME "=%s", value);
		string_list_append(&cas_options, val.buf);
		strbuf_release(&val);
		return 0;
	} else if (!strcmp(name, "cloning")) {
		if (!strcmp(value, "true"))
			options.cloning = 1;
		else if (!strcmp(value, "false"))
			options.cloning = 0;
		else
			return -1;
		return 0;
	} else if (!strcmp(name, "update-shallow")) {
		if (!strcmp(value, "true"))
			options.update_shallow = 1;
		else if (!strcmp(value, "false"))
			options.update_shallow = 0;
		else
			return -1;
		return 0;
	} else if (!strcmp(name, "pushcert")) {
		if (!strcmp(value, "true"))
			options.push_cert = SEND_PACK_PUSH_CERT_ALWAYS;
		else if (!strcmp(value, "false"))
			options.push_cert = SEND_PACK_PUSH_CERT_NEVER;
		else if (!strcmp(value, "if-asked"))
			options.push_cert = SEND_PACK_PUSH_CERT_IF_ASKED;
		else
			return -1;
		return 0;
	} else if (!strcmp(name, "push-option")) {
		string_list_append(&options.push_options, value);
		return 0;
	} else if (!strcmp(name, "family")) {
		if (!strcmp(value, "ipv4"))
			git_curl_ipresolve = CURL_IPRESOLVE_V4;
		else if (!strcmp(value, "ipv6"))
			git_curl_ipresolve = CURL_IPRESOLVE_V6;
		else if (!strcmp(value, "all"))
			git_curl_ipresolve = CURL_IPRESOLVE_WHATEVER;
		else
			return -1;
		return 0;
<<<<<<< HEAD
=======
#endif /* LIBCURL_VERSION_NUM >= 0x070a08 */
	} else if (!strcmp(name, "from-promisor")) {
		options.from_promisor = 1;
		return 0;
	} else if (!strcmp(name, "no-haves")) {
		options.no_haves = 1;
		return 0;
>>>>>>> 7907f843
	} else {
		return 1 /* unsupported */;
	}
}

struct discovery {
	const char *service;
	char *buf_alloc;
	char *buf;
	size_t len;
	struct ref *refs;
	struct oid_array shallow;
	unsigned proto_git : 1;
};
static struct discovery *last_discovery;

static struct ref *parse_git_refs(struct discovery *heads, int for_push)
{
	struct ref *list = NULL;
	get_remote_heads(-1, heads->buf, heads->len, &list,
			 for_push ? REF_NORMAL : 0, NULL, &heads->shallow);
	return list;
}

static struct ref *parse_info_refs(struct discovery *heads)
{
	char *data, *start, *mid;
	char *ref_name;
	int i = 0;

	struct ref *refs = NULL;
	struct ref *ref = NULL;
	struct ref *last_ref = NULL;

	data = heads->buf;
	start = NULL;
	mid = data;
	while (i < heads->len) {
		if (!start) {
			start = &data[i];
		}
		if (data[i] == '\t')
			mid = &data[i];
		if (data[i] == '\n') {
			if (mid - start != 40)
				die("%sinfo/refs not valid: is this a git repository?",
				    url.buf);
			data[i] = 0;
			ref_name = mid + 1;
			ref = alloc_ref(ref_name);
			get_oid_hex(start, &ref->old_oid);
			if (!refs)
				refs = ref;
			if (last_ref)
				last_ref->next = ref;
			last_ref = ref;
			start = NULL;
		}
		i++;
	}

	ref = alloc_ref("HEAD");
	if (!http_fetch_ref(url.buf, ref) &&
	    !resolve_remote_symref(ref, refs)) {
		ref->next = refs;
		refs = ref;
	} else {
		free(ref);
	}

	return refs;
}

static void free_discovery(struct discovery *d)
{
	if (d) {
		if (d == last_discovery)
			last_discovery = NULL;
		free(d->shallow.oid);
		free(d->buf_alloc);
		free_refs(d->refs);
		free(d);
	}
}

static int show_http_message(struct strbuf *type, struct strbuf *charset,
			     struct strbuf *msg)
{
	const char *p, *eol;

	/*
	 * We only show text/plain parts, as other types are likely
	 * to be ugly to look at on the user's terminal.
	 */
	if (strcmp(type->buf, "text/plain"))
		return -1;
	if (charset->len)
		strbuf_reencode(msg, charset->buf, get_log_output_encoding());

	strbuf_trim(msg);
	if (!msg->len)
		return -1;

	p = msg->buf;
	do {
		eol = strchrnul(p, '\n');
		fprintf(stderr, "remote: %.*s\n", (int)(eol - p), p);
		p = eol + 1;
	} while(*eol);
	return 0;
}

static struct discovery *discover_refs(const char *service, int for_push)
{
	struct strbuf exp = STRBUF_INIT;
	struct strbuf type = STRBUF_INIT;
	struct strbuf charset = STRBUF_INIT;
	struct strbuf buffer = STRBUF_INIT;
	struct strbuf refs_url = STRBUF_INIT;
	struct strbuf effective_url = STRBUF_INIT;
	struct discovery *last = last_discovery;
	int http_ret, maybe_smart = 0;
	struct http_get_options http_options;

	if (last && !strcmp(service, last->service))
		return last;
	free_discovery(last);

	strbuf_addf(&refs_url, "%sinfo/refs", url.buf);
	if ((starts_with(url.buf, "http://") || starts_with(url.buf, "https://")) &&
	     git_env_bool("GIT_SMART_HTTP", 1)) {
		maybe_smart = 1;
		if (!strchr(url.buf, '?'))
			strbuf_addch(&refs_url, '?');
		else
			strbuf_addch(&refs_url, '&');
		strbuf_addf(&refs_url, "service=%s", service);
	}

	memset(&http_options, 0, sizeof(http_options));
	http_options.content_type = &type;
	http_options.charset = &charset;
	http_options.effective_url = &effective_url;
	http_options.base_url = &url;
	http_options.initial_request = 1;
	http_options.no_cache = 1;
	http_options.keep_error = 1;

	http_ret = http_get_strbuf(refs_url.buf, &buffer, &http_options);
	switch (http_ret) {
	case HTTP_OK:
		break;
	case HTTP_MISSING_TARGET:
		show_http_message(&type, &charset, &buffer);
		die("repository '%s' not found", url.buf);
	case HTTP_NOAUTH:
		show_http_message(&type, &charset, &buffer);
		die("Authentication failed for '%s'", url.buf);
	default:
		show_http_message(&type, &charset, &buffer);
		die("unable to access '%s': %s", url.buf, curl_errorstr);
	}

	if (options.verbosity && !starts_with(refs_url.buf, url.buf))
		warning(_("redirecting to %s"), url.buf);

	last= xcalloc(1, sizeof(*last_discovery));
	last->service = service;
	last->buf_alloc = strbuf_detach(&buffer, &last->len);
	last->buf = last->buf_alloc;

	strbuf_addf(&exp, "application/x-%s-advertisement", service);
	if (maybe_smart &&
	    (5 <= last->len && last->buf[4] == '#') &&
	    !strbuf_cmp(&exp, &type)) {
		char *line;

		/*
		 * smart HTTP response; validate that the service
		 * pkt-line matches our request.
		 */
		line = packet_read_line_buf(&last->buf, &last->len, NULL);

		strbuf_reset(&exp);
		strbuf_addf(&exp, "# service=%s", service);
		if (strcmp(line, exp.buf))
			die("invalid server response; got '%s'", line);
		strbuf_release(&exp);

		/* The header can include additional metadata lines, up
		 * until a packet flush marker.  Ignore these now, but
		 * in the future we might start to scan them.
		 */
		while (packet_read_line_buf(&last->buf, &last->len, NULL))
			;

		last->proto_git = 1;
	}

	if (last->proto_git)
		last->refs = parse_git_refs(last, for_push);
	else
		last->refs = parse_info_refs(last);

	strbuf_release(&refs_url);
	strbuf_release(&exp);
	strbuf_release(&type);
	strbuf_release(&charset);
	strbuf_release(&effective_url);
	strbuf_release(&buffer);
	last_discovery = last;
	return last;
}

static struct ref *get_refs(int for_push)
{
	struct discovery *heads;

	if (for_push)
		heads = discover_refs("git-receive-pack", for_push);
	else
		heads = discover_refs("git-upload-pack", for_push);

	return heads->refs;
}

static void output_refs(struct ref *refs)
{
	struct ref *posn;
	for (posn = refs; posn; posn = posn->next) {
		if (posn->symref)
			printf("@%s %s\n", posn->symref, posn->name);
		else
			printf("%s %s\n", oid_to_hex(&posn->old_oid), posn->name);
	}
	printf("\n");
	fflush(stdout);
}

struct rpc_state {
	const char *service_name;
	const char **argv;
	struct strbuf *stdin_preamble;
	char *service_url;
	char *hdr_content_type;
	char *hdr_accept;
	char *buf;
	size_t alloc;
	size_t len;
	size_t pos;
	int in;
	int out;
	int any_written;
	struct strbuf result;
	unsigned gzip_request : 1;
	unsigned initial_buffer : 1;
};

static size_t rpc_out(void *ptr, size_t eltsize,
		size_t nmemb, void *buffer_)
{
	size_t max = eltsize * nmemb;
	struct rpc_state *rpc = buffer_;
	size_t avail = rpc->len - rpc->pos;

	if (!avail) {
		rpc->initial_buffer = 0;
		avail = packet_read(rpc->out, NULL, NULL, rpc->buf, rpc->alloc, 0);
		if (!avail)
			return 0;
		rpc->pos = 0;
		rpc->len = avail;
	}

	if (max < avail)
		avail = max;
	memcpy(ptr, rpc->buf + rpc->pos, avail);
	rpc->pos += avail;
	return avail;
}

static curlioerr rpc_ioctl(CURL *handle, int cmd, void *clientp)
{
	struct rpc_state *rpc = clientp;

	switch (cmd) {
	case CURLIOCMD_NOP:
		return CURLIOE_OK;

	case CURLIOCMD_RESTARTREAD:
		if (rpc->initial_buffer) {
			rpc->pos = 0;
			return CURLIOE_OK;
		}
		error("unable to rewind rpc post data - try increasing http.postBuffer");
		return CURLIOE_FAILRESTART;

	default:
		return CURLIOE_UNKNOWNCMD;
	}
}

static size_t rpc_in(char *ptr, size_t eltsize,
		size_t nmemb, void *buffer_)
{
	size_t size = eltsize * nmemb;
	struct rpc_state *rpc = buffer_;
	if (size)
		rpc->any_written = 1;
	write_or_die(rpc->in, ptr, size);
	return size;
}

static int run_slot(struct active_request_slot *slot,
		    struct slot_results *results)
{
	int err;
	struct slot_results results_buf;

	if (!results)
		results = &results_buf;

	err = run_one_slot(slot, results);

	if (err != HTTP_OK && err != HTTP_REAUTH) {
		struct strbuf msg = STRBUF_INIT;
		if (results->http_code && results->http_code != 200)
			strbuf_addf(&msg, "HTTP %ld", results->http_code);
		if (results->curl_result != CURLE_OK) {
			if (msg.len)
				strbuf_addch(&msg, ' ');
			strbuf_addf(&msg, "curl %d", results->curl_result);
			if (curl_errorstr[0]) {
				strbuf_addch(&msg, ' ');
				strbuf_addstr(&msg, curl_errorstr);
			}
		}
		error("RPC failed; %s", msg.buf);
		strbuf_release(&msg);
	}

	return err;
}

static int probe_rpc(struct rpc_state *rpc, struct slot_results *results)
{
	struct active_request_slot *slot;
	struct curl_slist *headers = http_copy_default_headers();
	struct strbuf buf = STRBUF_INIT;
	int err;

	slot = get_active_slot();

	headers = curl_slist_append(headers, rpc->hdr_content_type);
	headers = curl_slist_append(headers, rpc->hdr_accept);

	curl_easy_setopt(slot->curl, CURLOPT_NOBODY, 0);
	curl_easy_setopt(slot->curl, CURLOPT_POST, 1);
	curl_easy_setopt(slot->curl, CURLOPT_URL, rpc->service_url);
	curl_easy_setopt(slot->curl, CURLOPT_ENCODING, NULL);
	curl_easy_setopt(slot->curl, CURLOPT_POSTFIELDS, "0000");
	curl_easy_setopt(slot->curl, CURLOPT_POSTFIELDSIZE, 4);
	curl_easy_setopt(slot->curl, CURLOPT_HTTPHEADER, headers);
	curl_easy_setopt(slot->curl, CURLOPT_WRITEFUNCTION, fwrite_buffer);
	curl_easy_setopt(slot->curl, CURLOPT_FILE, &buf);

	err = run_slot(slot, results);

	curl_slist_free_all(headers);
	strbuf_release(&buf);
	return err;
}

static curl_off_t xcurl_off_t(ssize_t len) {
	if (len > maximum_signed_value_of_type(curl_off_t))
		die("cannot handle pushes this big");
	return (curl_off_t) len;
}

static int post_rpc(struct rpc_state *rpc)
{
	struct active_request_slot *slot;
	struct curl_slist *headers = http_copy_default_headers();
	int use_gzip = rpc->gzip_request;
	char *gzip_body = NULL;
	size_t gzip_size = 0;
	int err, large_request = 0;
	int needs_100_continue = 0;

	/* Try to load the entire request, if we can fit it into the
	 * allocated buffer space we can use HTTP/1.0 and avoid the
	 * chunked encoding mess.
	 */
	while (1) {
		size_t left = rpc->alloc - rpc->len;
		char *buf = rpc->buf + rpc->len;
		int n;

		if (left < LARGE_PACKET_MAX) {
			large_request = 1;
			use_gzip = 0;
			break;
		}

		n = packet_read(rpc->out, NULL, NULL, buf, left, 0);
		if (!n)
			break;
		rpc->len += n;
	}

	if (large_request) {
		struct slot_results results;

		do {
			err = probe_rpc(rpc, &results);
			if (err == HTTP_REAUTH)
				credential_fill(&http_auth);
		} while (err == HTTP_REAUTH);
		if (err != HTTP_OK)
			return -1;

		if (results.auth_avail & CURLAUTH_GSSNEGOTIATE)
			needs_100_continue = 1;
	}

	headers = curl_slist_append(headers, rpc->hdr_content_type);
	headers = curl_slist_append(headers, rpc->hdr_accept);
	headers = curl_slist_append(headers, needs_100_continue ?
		"Expect: 100-continue" : "Expect:");

retry:
	slot = get_active_slot();

	curl_easy_setopt(slot->curl, CURLOPT_NOBODY, 0);
	curl_easy_setopt(slot->curl, CURLOPT_POST, 1);
	curl_easy_setopt(slot->curl, CURLOPT_URL, rpc->service_url);
	curl_easy_setopt(slot->curl, CURLOPT_ENCODING, "gzip");

	if (large_request) {
		/* The request body is large and the size cannot be predicted.
		 * We must use chunked encoding to send it.
		 */
		headers = curl_slist_append(headers, "Transfer-Encoding: chunked");
		rpc->initial_buffer = 1;
		curl_easy_setopt(slot->curl, CURLOPT_READFUNCTION, rpc_out);
		curl_easy_setopt(slot->curl, CURLOPT_INFILE, rpc);
		curl_easy_setopt(slot->curl, CURLOPT_IOCTLFUNCTION, rpc_ioctl);
		curl_easy_setopt(slot->curl, CURLOPT_IOCTLDATA, rpc);
		if (options.verbosity > 1) {
			fprintf(stderr, "POST %s (chunked)\n", rpc->service_name);
			fflush(stderr);
		}

	} else if (gzip_body) {
		/*
		 * If we are looping to retry authentication, then the previous
		 * run will have set up the headers and gzip buffer already,
		 * and we just need to send it.
		 */
		curl_easy_setopt(slot->curl, CURLOPT_POSTFIELDS, gzip_body);
		curl_easy_setopt(slot->curl, CURLOPT_POSTFIELDSIZE_LARGE, xcurl_off_t(gzip_size));

	} else if (use_gzip && 1024 < rpc->len) {
		/* The client backend isn't giving us compressed data so
		 * we can try to deflate it ourselves, this may save on.
		 * the transfer time.
		 */
		git_zstream stream;
		int ret;

		git_deflate_init_gzip(&stream, Z_BEST_COMPRESSION);
		gzip_size = git_deflate_bound(&stream, rpc->len);
		gzip_body = xmalloc(gzip_size);

		stream.next_in = (unsigned char *)rpc->buf;
		stream.avail_in = rpc->len;
		stream.next_out = (unsigned char *)gzip_body;
		stream.avail_out = gzip_size;

		ret = git_deflate(&stream, Z_FINISH);
		if (ret != Z_STREAM_END)
			die("cannot deflate request; zlib deflate error %d", ret);

		ret = git_deflate_end_gently(&stream);
		if (ret != Z_OK)
			die("cannot deflate request; zlib end error %d", ret);

		gzip_size = stream.total_out;

		headers = curl_slist_append(headers, "Content-Encoding: gzip");
		curl_easy_setopt(slot->curl, CURLOPT_POSTFIELDS, gzip_body);
		curl_easy_setopt(slot->curl, CURLOPT_POSTFIELDSIZE_LARGE, xcurl_off_t(gzip_size));

		if (options.verbosity > 1) {
			fprintf(stderr, "POST %s (gzip %lu to %lu bytes)\n",
				rpc->service_name,
				(unsigned long)rpc->len, (unsigned long)gzip_size);
			fflush(stderr);
		}
	} else {
		/* We know the complete request size in advance, use the
		 * more normal Content-Length approach.
		 */
		curl_easy_setopt(slot->curl, CURLOPT_POSTFIELDS, rpc->buf);
		curl_easy_setopt(slot->curl, CURLOPT_POSTFIELDSIZE_LARGE, xcurl_off_t(rpc->len));
		if (options.verbosity > 1) {
			fprintf(stderr, "POST %s (%lu bytes)\n",
				rpc->service_name, (unsigned long)rpc->len);
			fflush(stderr);
		}
	}

	curl_easy_setopt(slot->curl, CURLOPT_HTTPHEADER, headers);
	curl_easy_setopt(slot->curl, CURLOPT_WRITEFUNCTION, rpc_in);
	curl_easy_setopt(slot->curl, CURLOPT_FILE, rpc);


	rpc->any_written = 0;
	err = run_slot(slot, NULL);
	if (err == HTTP_REAUTH && !large_request) {
		credential_fill(&http_auth);
		goto retry;
	}
	if (err != HTTP_OK)
		err = -1;

	if (!rpc->any_written)
		err = -1;

	curl_slist_free_all(headers);
	free(gzip_body);
	return err;
}

static int rpc_service(struct rpc_state *rpc, struct discovery *heads)
{
	const char *svc = rpc->service_name;
	struct strbuf buf = STRBUF_INIT;
	struct strbuf *preamble = rpc->stdin_preamble;
	struct child_process client = CHILD_PROCESS_INIT;
	int err = 0;

	client.in = -1;
	client.out = -1;
	client.git_cmd = 1;
	client.argv = rpc->argv;
	if (start_command(&client))
		exit(1);
	if (preamble)
		write_or_die(client.in, preamble->buf, preamble->len);
	if (heads)
		write_or_die(client.in, heads->buf, heads->len);

	rpc->alloc = http_post_buffer;
	rpc->buf = xmalloc(rpc->alloc);
	rpc->in = client.in;
	rpc->out = client.out;
	strbuf_init(&rpc->result, 0);

	strbuf_addf(&buf, "%s%s", url.buf, svc);
	rpc->service_url = strbuf_detach(&buf, NULL);

	strbuf_addf(&buf, "Content-Type: application/x-%s-request", svc);
	rpc->hdr_content_type = strbuf_detach(&buf, NULL);

	strbuf_addf(&buf, "Accept: application/x-%s-result", svc);
	rpc->hdr_accept = strbuf_detach(&buf, NULL);

	while (!err) {
		int n = packet_read(rpc->out, NULL, NULL, rpc->buf, rpc->alloc, 0);
		if (!n)
			break;
		rpc->pos = 0;
		rpc->len = n;
		err |= post_rpc(rpc);
	}

	close(client.in);
	client.in = -1;
	if (!err) {
		strbuf_read(&rpc->result, client.out, 0);
	} else {
		char buf[4096];
		for (;;)
			if (xread(client.out, buf, sizeof(buf)) <= 0)
				break;
	}

	close(client.out);
	client.out = -1;

	err |= finish_command(&client);
	free(rpc->service_url);
	free(rpc->hdr_content_type);
	free(rpc->hdr_accept);
	free(rpc->buf);
	strbuf_release(&buf);
	return err;
}

static int fetch_dumb(int nr_heads, struct ref **to_fetch)
{
	struct walker *walker;
	char **targets;
	int ret, i;

	ALLOC_ARRAY(targets, nr_heads);
	if (options.depth || options.deepen_since)
		die("dumb http transport does not support shallow capabilities");
	for (i = 0; i < nr_heads; i++)
		targets[i] = xstrdup(oid_to_hex(&to_fetch[i]->old_oid));

	walker = get_http_walker(url.buf);
	walker->get_all = 1;
	walker->get_tree = 1;
	walker->get_history = 1;
	walker->get_verbosely = options.verbosity >= 3;
	walker->get_recover = 0;
	ret = walker_fetch(walker, nr_heads, targets, NULL, NULL);
	walker_free(walker);

	for (i = 0; i < nr_heads; i++)
		free(targets[i]);
	free(targets);

	return ret ? error("fetch failed.") : 0;
}

static int fetch_git(struct discovery *heads,
	int nr_heads, struct ref **to_fetch)
{
	struct rpc_state rpc;
	struct strbuf preamble = STRBUF_INIT;
	int i, err;
	struct argv_array args = ARGV_ARRAY_INIT;

	argv_array_pushl(&args, "fetch-pack", "--stateless-rpc",
			 "--stdin", "--lock-pack", NULL);
	if (options.followtags)
		argv_array_push(&args, "--include-tag");
	if (options.thin)
		argv_array_push(&args, "--thin");
	if (options.verbosity >= 3)
		argv_array_pushl(&args, "-v", "-v", NULL);
	if (options.check_self_contained_and_connected)
		argv_array_push(&args, "--check-self-contained-and-connected");
	if (options.cloning)
		argv_array_push(&args, "--cloning");
	if (options.update_shallow)
		argv_array_push(&args, "--update-shallow");
	if (!options.progress)
		argv_array_push(&args, "--no-progress");
	if (options.depth)
		argv_array_pushf(&args, "--depth=%lu", options.depth);
	if (options.deepen_since)
		argv_array_pushf(&args, "--shallow-since=%s", options.deepen_since);
	for (i = 0; i < options.deepen_not.nr; i++)
		argv_array_pushf(&args, "--shallow-exclude=%s",
				 options.deepen_not.items[i].string);
	if (options.deepen_relative && options.depth)
		argv_array_push(&args, "--deepen-relative");
	if (options.from_promisor)
		argv_array_push(&args, "--from-promisor");
	if (options.no_haves)
		argv_array_push(&args, "--no-haves");
	argv_array_push(&args, url.buf);

	for (i = 0; i < nr_heads; i++) {
		struct ref *ref = to_fetch[i];
		if (!*ref->name)
			die("cannot fetch by sha1 over smart http");
		packet_buf_write(&preamble, "%s %s\n",
				 oid_to_hex(&ref->old_oid), ref->name);
	}
	packet_buf_flush(&preamble);

	memset(&rpc, 0, sizeof(rpc));
	rpc.service_name = "git-upload-pack",
	rpc.argv = args.argv;
	rpc.stdin_preamble = &preamble;
	rpc.gzip_request = 1;

	err = rpc_service(&rpc, heads);
	if (rpc.result.len)
		write_or_die(1, rpc.result.buf, rpc.result.len);
	strbuf_release(&rpc.result);
	strbuf_release(&preamble);
	argv_array_clear(&args);
	return err;
}

static int fetch(int nr_heads, struct ref **to_fetch)
{
	struct discovery *d = discover_refs("git-upload-pack", 0);
	if (d->proto_git)
		return fetch_git(d, nr_heads, to_fetch);
	else
		return fetch_dumb(nr_heads, to_fetch);
}

static void parse_fetch(struct strbuf *buf)
{
	struct ref **to_fetch = NULL;
	struct ref *list_head = NULL;
	struct ref **list = &list_head;
	int alloc_heads = 0, nr_heads = 0;

	do {
		const char *p;
		if (skip_prefix(buf->buf, "fetch ", &p)) {
			const char *name;
			struct ref *ref;
			struct object_id old_oid;

			if (get_oid_hex(p, &old_oid))
				die("protocol error: expected sha/ref, got %s'", p);
			if (p[GIT_SHA1_HEXSZ] == ' ')
				name = p + GIT_SHA1_HEXSZ + 1;
			else if (!p[GIT_SHA1_HEXSZ])
				name = "";
			else
				die("protocol error: expected sha/ref, got %s'", p);

			ref = alloc_ref(name);
			oidcpy(&ref->old_oid, &old_oid);

			*list = ref;
			list = &ref->next;

			ALLOC_GROW(to_fetch, nr_heads + 1, alloc_heads);
			to_fetch[nr_heads++] = ref;
		}
		else
			die("http transport does not support %s", buf->buf);

		strbuf_reset(buf);
		if (strbuf_getline_lf(buf, stdin) == EOF)
			return;
		if (!*buf->buf)
			break;
	} while (1);

	if (fetch(nr_heads, to_fetch))
		exit(128); /* error already reported */
	free_refs(list_head);
	free(to_fetch);

	printf("\n");
	fflush(stdout);
	strbuf_reset(buf);
}

static int push_dav(int nr_spec, char **specs)
{
	struct child_process child = CHILD_PROCESS_INIT;
	size_t i;

	child.git_cmd = 1;
	argv_array_push(&child.args, "http-push");
	argv_array_push(&child.args, "--helper-status");
	if (options.dry_run)
		argv_array_push(&child.args, "--dry-run");
	if (options.verbosity > 1)
		argv_array_push(&child.args, "--verbose");
	argv_array_push(&child.args, url.buf);
	for (i = 0; i < nr_spec; i++)
		argv_array_push(&child.args, specs[i]);

	if (run_command(&child))
		die("git-http-push failed");
	return 0;
}

static int push_git(struct discovery *heads, int nr_spec, char **specs)
{
	struct rpc_state rpc;
	int i, err;
	struct argv_array args;
	struct string_list_item *cas_option;
	struct strbuf preamble = STRBUF_INIT;

	argv_array_init(&args);
	argv_array_pushl(&args, "send-pack", "--stateless-rpc", "--helper-status",
			 NULL);

	if (options.thin)
		argv_array_push(&args, "--thin");
	if (options.dry_run)
		argv_array_push(&args, "--dry-run");
	if (options.push_cert == SEND_PACK_PUSH_CERT_ALWAYS)
		argv_array_push(&args, "--signed=yes");
	else if (options.push_cert == SEND_PACK_PUSH_CERT_IF_ASKED)
		argv_array_push(&args, "--signed=if-asked");
	if (options.verbosity == 0)
		argv_array_push(&args, "--quiet");
	else if (options.verbosity > 1)
		argv_array_push(&args, "--verbose");
	for (i = 0; i < options.push_options.nr; i++)
		argv_array_pushf(&args, "--push-option=%s",
				 options.push_options.items[i].string);
	argv_array_push(&args, options.progress ? "--progress" : "--no-progress");
	for_each_string_list_item(cas_option, &cas_options)
		argv_array_push(&args, cas_option->string);
	argv_array_push(&args, url.buf);

	argv_array_push(&args, "--stdin");
	for (i = 0; i < nr_spec; i++)
		packet_buf_write(&preamble, "%s\n", specs[i]);
	packet_buf_flush(&preamble);

	memset(&rpc, 0, sizeof(rpc));
	rpc.service_name = "git-receive-pack",
	rpc.argv = args.argv;
	rpc.stdin_preamble = &preamble;

	err = rpc_service(&rpc, heads);
	if (rpc.result.len)
		write_or_die(1, rpc.result.buf, rpc.result.len);
	strbuf_release(&rpc.result);
	strbuf_release(&preamble);
	argv_array_clear(&args);
	return err;
}

static int push(int nr_spec, char **specs)
{
	struct discovery *heads = discover_refs("git-receive-pack", 1);
	int ret;

	if (heads->proto_git)
		ret = push_git(heads, nr_spec, specs);
	else
		ret = push_dav(nr_spec, specs);
	free_discovery(heads);
	return ret;
}

static void parse_push(struct strbuf *buf)
{
	char **specs = NULL;
	int alloc_spec = 0, nr_spec = 0, i, ret;

	do {
		if (starts_with(buf->buf, "push ")) {
			ALLOC_GROW(specs, nr_spec + 1, alloc_spec);
			specs[nr_spec++] = xstrdup(buf->buf + 5);
		}
		else
			die("http transport does not support %s", buf->buf);

		strbuf_reset(buf);
		if (strbuf_getline_lf(buf, stdin) == EOF)
			goto free_specs;
		if (!*buf->buf)
			break;
	} while (1);

	ret = push(nr_spec, specs);
	printf("\n");
	fflush(stdout);

	if (ret)
		exit(128); /* error already reported */

 free_specs:
	for (i = 0; i < nr_spec; i++)
		free(specs[i]);
	free(specs);
}

int cmd_main(int argc, const char **argv)
{
	struct strbuf buf = STRBUF_INIT;
	int nongit;

	setup_git_directory_gently(&nongit);
	if (argc < 2) {
		error("remote-curl: usage: git remote-curl <remote> [<url>]");
		return 1;
	}

	options.verbosity = 1;
	options.progress = !!isatty(2);
	options.thin = 1;
	string_list_init(&options.deepen_not, 1);
	string_list_init(&options.push_options, 1);

	remote = remote_get(argv[1]);

	if (argc > 2) {
		end_url_with_slash(&url, argv[2]);
	} else {
		end_url_with_slash(&url, remote->url[0]);
	}

	http_init(remote, url.buf, 0);

	do {
		const char *arg;

		if (strbuf_getline_lf(&buf, stdin) == EOF) {
			if (ferror(stdin))
				error("remote-curl: error reading command stream from git");
			return 1;
		}
		if (buf.len == 0)
			break;
		if (starts_with(buf.buf, "fetch ")) {
			if (nongit)
				die("remote-curl: fetch attempted without a local repo");
			parse_fetch(&buf);

		} else if (!strcmp(buf.buf, "list") || starts_with(buf.buf, "list ")) {
			int for_push = !!strstr(buf.buf + 4, "for-push");
			output_refs(get_refs(for_push));

		} else if (starts_with(buf.buf, "push ")) {
			parse_push(&buf);

		} else if (skip_prefix(buf.buf, "option ", &arg)) {
			char *value = strchr(arg, ' ');
			int result;

			if (value)
				*value++ = '\0';
			else
				value = "true";

			result = set_option(arg, value);
			if (!result)
				printf("ok\n");
			else if (result < 0)
				printf("error invalid value\n");
			else
				printf("unsupported\n");
			fflush(stdout);

		} else if (!strcmp(buf.buf, "capabilities")) {
			printf("fetch\n");
			printf("option\n");
			printf("push\n");
			printf("check-connectivity\n");
			printf("\n");
			fflush(stdout);
		} else {
			error("remote-curl: unknown command '%s' from git", buf.buf);
			return 1;
		}
		strbuf_reset(&buf);
	} while (1);

	http_cleanup();

	return 0;
}<|MERGE_RESOLUTION|>--- conflicted
+++ resolved
@@ -156,16 +156,12 @@
 		else
 			return -1;
 		return 0;
-<<<<<<< HEAD
-=======
-#endif /* LIBCURL_VERSION_NUM >= 0x070a08 */
 	} else if (!strcmp(name, "from-promisor")) {
 		options.from_promisor = 1;
 		return 0;
 	} else if (!strcmp(name, "no-haves")) {
 		options.no_haves = 1;
 		return 0;
->>>>>>> 7907f843
 	} else {
 		return 1 /* unsupported */;
 	}
