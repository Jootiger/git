--- conflicted
+++ resolved
@@ -2609,13 +2609,9 @@
 		if (limit_list(revs) < 0)
 			return -1;
 	if (revs->topo_order)
-<<<<<<< HEAD
-		sort_in_topological_order(&revs->commits, revs->lifo);
+		sort_in_topological_order(&revs->commits, revs->sort_order);
 	if (revs->line_level_traverse)
 		line_log_filter(revs);
-=======
-		sort_in_topological_order(&revs->commits, revs->sort_order);
->>>>>>> aff2e7c0
 	if (revs->simplify_merges)
 		simplify_merges(revs);
 	if (revs->children.name)
