--- conflicted
+++ resolved
@@ -213,11 +213,8 @@
 extern int git_config_get_untracked_cache(void);
 extern int git_config_get_split_index(void);
 extern int git_config_get_max_percent_split_change(void);
-<<<<<<< HEAD
 extern int git_config_get_fsmonitor(void);
-=======
 extern int git_config_get_fast_index(void);
->>>>>>> 850773f3
 
 /* This dies if the configured or default date is in the future */
 extern int git_config_get_expiry(const char *key, const char **output);
