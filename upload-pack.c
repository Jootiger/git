--- conflicted
+++ resolved
@@ -735,13 +735,8 @@
 		struct strbuf symref_info = STRBUF_INIT;
 
 		format_symref_info(&symref_info, cb_data);
-<<<<<<< HEAD
 		packet_write(1, "%s %s%c%s%s%s%s%s agent=%s\n",
-			     sha1_to_hex(sha1), refname_nons,
-=======
-		packet_write(1, "%s %s%c%s%s%s%s agent=%s\n",
 			     oid_to_hex(oid), refname_nons,
->>>>>>> 5cb901a4
 			     0, capabilities,
 			     (allow_unadvertised_object_request & ALLOW_TIP_SHA1) ?
 				     " allow-tip-sha1-in-want" : "",
