#include "../cache.h"
#include "../refs.h"
#include "refs-internal.h"
#include "../iterator.h"
#include "../dir-iterator.h"
#include "../lockfile.h"
#include "../object.h"
#include "../dir.h"

struct ref_lock {
	char *ref_name;
	struct lock_file *lk;
	struct object_id old_oid;
};

struct ref_entry;

/*
 * Information used (along with the information in ref_entry) to
 * describe a single cached reference.  This data structure only
 * occurs embedded in a union in struct ref_entry, and only when
 * (ref_entry->flag & REF_DIR) is zero.
 */
struct ref_value {
	/*
	 * The name of the object to which this reference resolves
	 * (which may be a tag object).  If REF_ISBROKEN, this is
	 * null.  If REF_ISSYMREF, then this is the name of the object
	 * referred to by the last reference in the symlink chain.
	 */
	struct object_id oid;

	/*
	 * If REF_KNOWS_PEELED, then this field holds the peeled value
	 * of this reference, or null if the reference is known not to
	 * be peelable.  See the documentation for peel_ref() for an
	 * exact definition of "peelable".
	 */
	struct object_id peeled;
};

struct files_ref_store;

/*
 * Information used (along with the information in ref_entry) to
 * describe a level in the hierarchy of references.  This data
 * structure only occurs embedded in a union in struct ref_entry, and
 * only when (ref_entry.flag & REF_DIR) is set.  In that case,
 * (ref_entry.flag & REF_INCOMPLETE) determines whether the references
 * in the directory have already been read:
 *
 *     (ref_entry.flag & REF_INCOMPLETE) unset -- a directory of loose
 *         or packed references, already read.
 *
 *     (ref_entry.flag & REF_INCOMPLETE) set -- a directory of loose
 *         references that hasn't been read yet (nor has any of its
 *         subdirectories).
 *
 * Entries within a directory are stored within a growable array of
 * pointers to ref_entries (entries, nr, alloc).  Entries 0 <= i <
 * sorted are sorted by their component name in strcmp() order and the
 * remaining entries are unsorted.
 *
 * Loose references are read lazily, one directory at a time.  When a
 * directory of loose references is read, then all of the references
 * in that directory are stored, and REF_INCOMPLETE stubs are created
 * for any subdirectories, but the subdirectories themselves are not
 * read.  The reading is triggered by get_ref_dir().
 */
struct ref_dir {
	int nr, alloc;

	/*
	 * Entries with index 0 <= i < sorted are sorted by name.  New
	 * entries are appended to the list unsorted, and are sorted
	 * only when required; thus we avoid the need to sort the list
	 * after the addition of every reference.
	 */
	int sorted;

	/* A pointer to the files_ref_store that contains this ref_dir. */
	struct files_ref_store *ref_store;

	struct ref_entry **entries;
};

/*
 * Bit values for ref_entry::flag.  REF_ISSYMREF=0x01,
 * REF_ISPACKED=0x02, REF_ISBROKEN=0x04 and REF_BAD_NAME=0x08 are
 * public values; see refs.h.
 */

/*
 * The field ref_entry->u.value.peeled of this value entry contains
 * the correct peeled value for the reference, which might be
 * null_sha1 if the reference is not a tag or if it is broken.
 */
#define REF_KNOWS_PEELED 0x10

/* ref_entry represents a directory of references */
#define REF_DIR 0x20

/*
 * Entry has not yet been read from disk (used only for REF_DIR
 * entries representing loose references)
 */
#define REF_INCOMPLETE 0x40

/*
 * A ref_entry represents either a reference or a "subdirectory" of
 * references.
 *
 * Each directory in the reference namespace is represented by a
 * ref_entry with (flags & REF_DIR) set and containing a subdir member
 * that holds the entries in that directory that have been read so
 * far.  If (flags & REF_INCOMPLETE) is set, then the directory and
 * its subdirectories haven't been read yet.  REF_INCOMPLETE is only
 * used for loose reference directories.
 *
 * References are represented by a ref_entry with (flags & REF_DIR)
 * unset and a value member that describes the reference's value.  The
 * flag member is at the ref_entry level, but it is also needed to
 * interpret the contents of the value field (in other words, a
 * ref_value object is not very much use without the enclosing
 * ref_entry).
 *
 * Reference names cannot end with slash and directories' names are
 * always stored with a trailing slash (except for the top-level
 * directory, which is always denoted by "").  This has two nice
 * consequences: (1) when the entries in each subdir are sorted
 * lexicographically by name (as they usually are), the references in
 * a whole tree can be generated in lexicographic order by traversing
 * the tree in left-to-right, depth-first order; (2) the names of
 * references and subdirectories cannot conflict, and therefore the
 * presence of an empty subdirectory does not block the creation of a
 * similarly-named reference.  (The fact that reference names with the
 * same leading components can conflict *with each other* is a
 * separate issue that is regulated by verify_refname_available().)
 *
 * Please note that the name field contains the fully-qualified
 * reference (or subdirectory) name.  Space could be saved by only
 * storing the relative names.  But that would require the full names
 * to be generated on the fly when iterating in do_for_each_ref(), and
 * would break callback functions, who have always been able to assume
 * that the name strings that they are passed will not be freed during
 * the iteration.
 */
struct ref_entry {
	unsigned char flag; /* ISSYMREF? ISPACKED? */
	union {
		struct ref_value value; /* if not (flags&REF_DIR) */
		struct ref_dir subdir; /* if (flags&REF_DIR) */
	} u;
	/*
	 * The full name of the reference (e.g., "refs/heads/master")
	 * or the full name of the directory with a trailing slash
	 * (e.g., "refs/heads/"):
	 */
	char name[FLEX_ARRAY];
};

static void read_loose_refs(const char *dirname, struct ref_dir *dir);
static int search_ref_dir(struct ref_dir *dir, const char *refname, size_t len);
static struct ref_entry *create_dir_entry(struct files_ref_store *ref_store,
					  const char *dirname, size_t len,
					  int incomplete);
static void add_entry_to_dir(struct ref_dir *dir, struct ref_entry *entry);

static struct ref_dir *get_ref_dir(struct ref_entry *entry)
{
	struct ref_dir *dir;
	assert(entry->flag & REF_DIR);
	dir = &entry->u.subdir;
	if (entry->flag & REF_INCOMPLETE) {
		read_loose_refs(entry->name, dir);

		/*
		 * Manually add refs/bisect, which, being
		 * per-worktree, might not appear in the directory
		 * listing for refs/ in the main repo.
		 */
		if (!strcmp(entry->name, "refs/")) {
			int pos = search_ref_dir(dir, "refs/bisect/", 12);
			if (pos < 0) {
				struct ref_entry *child_entry;
				child_entry = create_dir_entry(dir->ref_store,
							       "refs/bisect/",
							       12, 1);
				add_entry_to_dir(dir, child_entry);
				read_loose_refs("refs/bisect",
						&child_entry->u.subdir);
			}
		}
		entry->flag &= ~REF_INCOMPLETE;
	}
	return dir;
}

static struct ref_entry *create_ref_entry(const char *refname,
					  const unsigned char *sha1, int flag,
					  int check_name)
{
	struct ref_entry *ref;

	if (check_name &&
	    check_refname_format(refname, REFNAME_ALLOW_ONELEVEL))
		die("Reference has invalid format: '%s'", refname);
	FLEX_ALLOC_STR(ref, name, refname);
	hashcpy(ref->u.value.oid.hash, sha1);
	oidclr(&ref->u.value.peeled);
	ref->flag = flag;
	return ref;
}

static void clear_ref_dir(struct ref_dir *dir);

static void free_ref_entry(struct ref_entry *entry)
{
	if (entry->flag & REF_DIR) {
		/*
		 * Do not use get_ref_dir() here, as that might
		 * trigger the reading of loose refs.
		 */
		clear_ref_dir(&entry->u.subdir);
	}
	free(entry);
}

/*
 * Add a ref_entry to the end of dir (unsorted).  Entry is always
 * stored directly in dir; no recursion into subdirectories is
 * done.
 */
static void add_entry_to_dir(struct ref_dir *dir, struct ref_entry *entry)
{
	ALLOC_GROW(dir->entries, dir->nr + 1, dir->alloc);
	dir->entries[dir->nr++] = entry;
	/* optimize for the case that entries are added in order */
	if (dir->nr == 1 ||
	    (dir->nr == dir->sorted + 1 &&
	     strcmp(dir->entries[dir->nr - 2]->name,
		    dir->entries[dir->nr - 1]->name) < 0))
		dir->sorted = dir->nr;
}

/*
 * Clear and free all entries in dir, recursively.
 */
static void clear_ref_dir(struct ref_dir *dir)
{
	int i;
	for (i = 0; i < dir->nr; i++)
		free_ref_entry(dir->entries[i]);
	free(dir->entries);
	dir->sorted = dir->nr = dir->alloc = 0;
	dir->entries = NULL;
}

/*
 * Create a struct ref_entry object for the specified dirname.
 * dirname is the name of the directory with a trailing slash (e.g.,
 * "refs/heads/") or "" for the top-level directory.
 */
static struct ref_entry *create_dir_entry(struct files_ref_store *ref_store,
					  const char *dirname, size_t len,
					  int incomplete)
{
	struct ref_entry *direntry;
	FLEX_ALLOC_MEM(direntry, name, dirname, len);
	direntry->u.subdir.ref_store = ref_store;
	direntry->flag = REF_DIR | (incomplete ? REF_INCOMPLETE : 0);
	return direntry;
}

static int ref_entry_cmp(const void *a, const void *b)
{
	struct ref_entry *one = *(struct ref_entry **)a;
	struct ref_entry *two = *(struct ref_entry **)b;
	return strcmp(one->name, two->name);
}

static void sort_ref_dir(struct ref_dir *dir);

struct string_slice {
	size_t len;
	const char *str;
};

static int ref_entry_cmp_sslice(const void *key_, const void *ent_)
{
	const struct string_slice *key = key_;
	const struct ref_entry *ent = *(const struct ref_entry * const *)ent_;
	int cmp = strncmp(key->str, ent->name, key->len);
	if (cmp)
		return cmp;
	return '\0' - (unsigned char)ent->name[key->len];
}

/*
 * Return the index of the entry with the given refname from the
 * ref_dir (non-recursively), sorting dir if necessary.  Return -1 if
 * no such entry is found.  dir must already be complete.
 */
static int search_ref_dir(struct ref_dir *dir, const char *refname, size_t len)
{
	struct ref_entry **r;
	struct string_slice key;

	if (refname == NULL || !dir->nr)
		return -1;

	sort_ref_dir(dir);
	key.len = len;
	key.str = refname;
	r = bsearch(&key, dir->entries, dir->nr, sizeof(*dir->entries),
		    ref_entry_cmp_sslice);

	if (r == NULL)
		return -1;

	return r - dir->entries;
}

/*
 * Search for a directory entry directly within dir (without
 * recursing).  Sort dir if necessary.  subdirname must be a directory
 * name (i.e., end in '/').  If mkdir is set, then create the
 * directory if it is missing; otherwise, return NULL if the desired
 * directory cannot be found.  dir must already be complete.
 */
static struct ref_dir *search_for_subdir(struct ref_dir *dir,
					 const char *subdirname, size_t len,
					 int mkdir)
{
	int entry_index = search_ref_dir(dir, subdirname, len);
	struct ref_entry *entry;
	if (entry_index == -1) {
		if (!mkdir)
			return NULL;
		/*
		 * Since dir is complete, the absence of a subdir
		 * means that the subdir really doesn't exist;
		 * therefore, create an empty record for it but mark
		 * the record complete.
		 */
		entry = create_dir_entry(dir->ref_store, subdirname, len, 0);
		add_entry_to_dir(dir, entry);
	} else {
		entry = dir->entries[entry_index];
	}
	return get_ref_dir(entry);
}

/*
 * If refname is a reference name, find the ref_dir within the dir
 * tree that should hold refname.  If refname is a directory name
 * (i.e., ends in '/'), then return that ref_dir itself.  dir must
 * represent the top-level directory and must already be complete.
 * Sort ref_dirs and recurse into subdirectories as necessary.  If
 * mkdir is set, then create any missing directories; otherwise,
 * return NULL if the desired directory cannot be found.
 */
static struct ref_dir *find_containing_dir(struct ref_dir *dir,
					   const char *refname, int mkdir)
{
	const char *slash;
	for (slash = strchr(refname, '/'); slash; slash = strchr(slash + 1, '/')) {
		size_t dirnamelen = slash - refname + 1;
		struct ref_dir *subdir;
		subdir = search_for_subdir(dir, refname, dirnamelen, mkdir);
		if (!subdir) {
			dir = NULL;
			break;
		}
		dir = subdir;
	}

	return dir;
}

/*
 * Find the value entry with the given name in dir, sorting ref_dirs
 * and recursing into subdirectories as necessary.  If the name is not
 * found or it corresponds to a directory entry, return NULL.
 */
static struct ref_entry *find_ref(struct ref_dir *dir, const char *refname)
{
	int entry_index;
	struct ref_entry *entry;
	dir = find_containing_dir(dir, refname, 0);
	if (!dir)
		return NULL;
	entry_index = search_ref_dir(dir, refname, strlen(refname));
	if (entry_index == -1)
		return NULL;
	entry = dir->entries[entry_index];
	return (entry->flag & REF_DIR) ? NULL : entry;
}

/*
 * Remove the entry with the given name from dir, recursing into
 * subdirectories as necessary.  If refname is the name of a directory
 * (i.e., ends with '/'), then remove the directory and its contents.
 * If the removal was successful, return the number of entries
 * remaining in the directory entry that contained the deleted entry.
 * If the name was not found, return -1.  Please note that this
 * function only deletes the entry from the cache; it does not delete
 * it from the filesystem or ensure that other cache entries (which
 * might be symbolic references to the removed entry) are updated.
 * Nor does it remove any containing dir entries that might be made
 * empty by the removal.  dir must represent the top-level directory
 * and must already be complete.
 */
static int remove_entry(struct ref_dir *dir, const char *refname)
{
	int refname_len = strlen(refname);
	int entry_index;
	struct ref_entry *entry;
	int is_dir = refname[refname_len - 1] == '/';
	if (is_dir) {
		/*
		 * refname represents a reference directory.  Remove
		 * the trailing slash; otherwise we will get the
		 * directory *representing* refname rather than the
		 * one *containing* it.
		 */
		char *dirname = xmemdupz(refname, refname_len - 1);
		dir = find_containing_dir(dir, dirname, 0);
		free(dirname);
	} else {
		dir = find_containing_dir(dir, refname, 0);
	}
	if (!dir)
		return -1;
	entry_index = search_ref_dir(dir, refname, refname_len);
	if (entry_index == -1)
		return -1;
	entry = dir->entries[entry_index];

	memmove(&dir->entries[entry_index],
		&dir->entries[entry_index + 1],
		(dir->nr - entry_index - 1) * sizeof(*dir->entries)
		);
	dir->nr--;
	if (dir->sorted > entry_index)
		dir->sorted--;
	free_ref_entry(entry);
	return dir->nr;
}

/*
 * Add a ref_entry to the ref_dir (unsorted), recursing into
 * subdirectories as necessary.  dir must represent the top-level
 * directory.  Return 0 on success.
 */
static int add_ref(struct ref_dir *dir, struct ref_entry *ref)
{
	dir = find_containing_dir(dir, ref->name, 1);
	if (!dir)
		return -1;
	add_entry_to_dir(dir, ref);
	return 0;
}

/*
 * Emit a warning and return true iff ref1 and ref2 have the same name
 * and the same sha1.  Die if they have the same name but different
 * sha1s.
 */
static int is_dup_ref(const struct ref_entry *ref1, const struct ref_entry *ref2)
{
	if (strcmp(ref1->name, ref2->name))
		return 0;

	/* Duplicate name; make sure that they don't conflict: */

	if ((ref1->flag & REF_DIR) || (ref2->flag & REF_DIR))
		/* This is impossible by construction */
		die("Reference directory conflict: %s", ref1->name);

	if (oidcmp(&ref1->u.value.oid, &ref2->u.value.oid))
		die("Duplicated ref, and SHA1s don't match: %s", ref1->name);

	warning("Duplicated ref: %s", ref1->name);
	return 1;
}

/*
 * Sort the entries in dir non-recursively (if they are not already
 * sorted) and remove any duplicate entries.
 */
static void sort_ref_dir(struct ref_dir *dir)
{
	int i, j;
	struct ref_entry *last = NULL;

	/*
	 * This check also prevents passing a zero-length array to qsort(),
	 * which is a problem on some platforms.
	 */
	if (dir->sorted == dir->nr)
		return;

	qsort(dir->entries, dir->nr, sizeof(*dir->entries), ref_entry_cmp);

	/* Remove any duplicates: */
	for (i = 0, j = 0; j < dir->nr; j++) {
		struct ref_entry *entry = dir->entries[j];
		if (last && is_dup_ref(last, entry))
			free_ref_entry(entry);
		else
			last = dir->entries[i++] = entry;
	}
	dir->sorted = dir->nr = i;
}

/*
 * Return true if refname, which has the specified oid and flags, can
 * be resolved to an object in the database. If the referred-to object
 * does not exist, emit a warning and return false.
 */
static int ref_resolves_to_object(const char *refname,
				  const struct object_id *oid,
				  unsigned int flags)
{
	if (flags & REF_ISBROKEN)
		return 0;
	if (!has_sha1_file(oid->hash)) {
		error("%s does not point to a valid object!", refname);
		return 0;
	}
	return 1;
}

/*
 * Return true if the reference described by entry can be resolved to
 * an object in the database; otherwise, emit a warning and return
 * false.
 */
static int entry_resolves_to_object(struct ref_entry *entry)
{
	return ref_resolves_to_object(entry->name,
				      &entry->u.value.oid, entry->flag);
}

typedef int each_ref_entry_fn(struct ref_entry *entry, void *cb_data);

/*
 * Call fn for each reference in dir that has index in the range
 * offset <= index < dir->nr.  Recurse into subdirectories that are in
 * that index range, sorting them before iterating.  This function
 * does not sort dir itself; it should be sorted beforehand.  fn is
 * called for all references, including broken ones.
 */
static int do_for_each_entry_in_dir(struct ref_dir *dir, int offset,
				    each_ref_entry_fn fn, void *cb_data)
{
	int i;
	assert(dir->sorted == dir->nr);
	for (i = offset; i < dir->nr; i++) {
		struct ref_entry *entry = dir->entries[i];
		int retval;
		if (entry->flag & REF_DIR) {
			struct ref_dir *subdir = get_ref_dir(entry);
			sort_ref_dir(subdir);
			retval = do_for_each_entry_in_dir(subdir, 0, fn, cb_data);
		} else {
			retval = fn(entry, cb_data);
		}
		if (retval)
			return retval;
	}
	return 0;
}

/*
 * Load all of the refs from the dir into our in-memory cache. The hard work
 * of loading loose refs is done by get_ref_dir(), so we just need to recurse
 * through all of the sub-directories. We do not even need to care about
 * sorting, as traversal order does not matter to us.
 */
static void prime_ref_dir(struct ref_dir *dir)
{
	int i;
	for (i = 0; i < dir->nr; i++) {
		struct ref_entry *entry = dir->entries[i];
		if (entry->flag & REF_DIR)
			prime_ref_dir(get_ref_dir(entry));
	}
}

/*
 * A level in the reference hierarchy that is currently being iterated
 * through.
 */
struct cache_ref_iterator_level {
	/*
	 * The ref_dir being iterated over at this level. The ref_dir
	 * is sorted before being stored here.
	 */
	struct ref_dir *dir;

	/*
	 * The index of the current entry within dir (which might
	 * itself be a directory). If index == -1, then the iteration
	 * hasn't yet begun. If index == dir->nr, then the iteration
	 * through this level is over.
	 */
	int index;
};

/*
 * Represent an iteration through a ref_dir in the memory cache. The
 * iteration recurses through subdirectories.
 */
struct cache_ref_iterator {
	struct ref_iterator base;

	/*
	 * The number of levels currently on the stack. This is always
	 * at least 1, because when it becomes zero the iteration is
	 * ended and this struct is freed.
	 */
	size_t levels_nr;

	/* The number of levels that have been allocated on the stack */
	size_t levels_alloc;

	/*
	 * A stack of levels. levels[0] is the uppermost level that is
	 * being iterated over in this iteration. (This is not
	 * necessary the top level in the references hierarchy. If we
	 * are iterating through a subtree, then levels[0] will hold
	 * the ref_dir for that subtree, and subsequent levels will go
	 * on from there.)
	 */
	struct cache_ref_iterator_level *levels;
};

static int cache_ref_iterator_advance(struct ref_iterator *ref_iterator)
{
	struct cache_ref_iterator *iter =
		(struct cache_ref_iterator *)ref_iterator;

	while (1) {
		struct cache_ref_iterator_level *level =
			&iter->levels[iter->levels_nr - 1];
		struct ref_dir *dir = level->dir;
		struct ref_entry *entry;

		if (level->index == -1)
			sort_ref_dir(dir);

		if (++level->index == level->dir->nr) {
			/* This level is exhausted; pop up a level */
			if (--iter->levels_nr == 0)
				return ref_iterator_abort(ref_iterator);

			continue;
		}

		entry = dir->entries[level->index];

		if (entry->flag & REF_DIR) {
			/* push down a level */
			ALLOC_GROW(iter->levels, iter->levels_nr + 1,
				   iter->levels_alloc);

			level = &iter->levels[iter->levels_nr++];
			level->dir = get_ref_dir(entry);
			level->index = -1;
		} else {
			iter->base.refname = entry->name;
			iter->base.oid = &entry->u.value.oid;
			iter->base.flags = entry->flag;
			return ITER_OK;
		}
	}
}

static enum peel_status peel_entry(struct ref_entry *entry, int repeel);

static int cache_ref_iterator_peel(struct ref_iterator *ref_iterator,
				   struct object_id *peeled)
{
	struct cache_ref_iterator *iter =
		(struct cache_ref_iterator *)ref_iterator;
	struct cache_ref_iterator_level *level;
	struct ref_entry *entry;

	level = &iter->levels[iter->levels_nr - 1];

	if (level->index == -1)
		die("BUG: peel called before advance for cache iterator");

	entry = level->dir->entries[level->index];

	if (peel_entry(entry, 0))
		return -1;
	hashcpy(peeled->hash, entry->u.value.peeled.hash);
	return 0;
}

static int cache_ref_iterator_abort(struct ref_iterator *ref_iterator)
{
	struct cache_ref_iterator *iter =
		(struct cache_ref_iterator *)ref_iterator;

	free(iter->levels);
	base_ref_iterator_free(ref_iterator);
	return ITER_DONE;
}

static struct ref_iterator_vtable cache_ref_iterator_vtable = {
	cache_ref_iterator_advance,
	cache_ref_iterator_peel,
	cache_ref_iterator_abort
};

static struct ref_iterator *cache_ref_iterator_begin(struct ref_dir *dir)
{
	struct cache_ref_iterator *iter;
	struct ref_iterator *ref_iterator;
	struct cache_ref_iterator_level *level;

	iter = xcalloc(1, sizeof(*iter));
	ref_iterator = &iter->base;
	base_ref_iterator_init(ref_iterator, &cache_ref_iterator_vtable);
	ALLOC_GROW(iter->levels, 10, iter->levels_alloc);

	iter->levels_nr = 1;
	level = &iter->levels[0];
	level->index = -1;
	level->dir = dir;

	return ref_iterator;
}

struct nonmatching_ref_data {
	const struct string_list *skip;
	const char *conflicting_refname;
};

static int nonmatching_ref_fn(struct ref_entry *entry, void *vdata)
{
	struct nonmatching_ref_data *data = vdata;

	if (data->skip && string_list_has_string(data->skip, entry->name))
		return 0;

	data->conflicting_refname = entry->name;
	return 1;
}

/*
 * Return 0 if a reference named refname could be created without
 * conflicting with the name of an existing reference in dir.
 * See verify_refname_available for more information.
 */
static int verify_refname_available_dir(const char *refname,
					const struct string_list *extras,
					const struct string_list *skip,
					struct ref_dir *dir,
					struct strbuf *err)
{
	const char *slash;
	const char *extra_refname;
	int pos;
	struct strbuf dirname = STRBUF_INIT;
	int ret = -1;

	/*
	 * For the sake of comments in this function, suppose that
	 * refname is "refs/foo/bar".
	 */

	assert(err);

	strbuf_grow(&dirname, strlen(refname) + 1);
	for (slash = strchr(refname, '/'); slash; slash = strchr(slash + 1, '/')) {
		/* Expand dirname to the new prefix, not including the trailing slash: */
		strbuf_add(&dirname, refname + dirname.len, slash - refname - dirname.len);

		/*
		 * We are still at a leading dir of the refname (e.g.,
		 * "refs/foo"; if there is a reference with that name,
		 * it is a conflict, *unless* it is in skip.
		 */
		if (dir) {
			pos = search_ref_dir(dir, dirname.buf, dirname.len);
			if (pos >= 0 &&
			    (!skip || !string_list_has_string(skip, dirname.buf))) {
				/*
				 * We found a reference whose name is
				 * a proper prefix of refname; e.g.,
				 * "refs/foo", and is not in skip.
				 */
				strbuf_addf(err, "'%s' exists; cannot create '%s'",
					    dirname.buf, refname);
				goto cleanup;
			}
		}

		if (extras && string_list_has_string(extras, dirname.buf) &&
		    (!skip || !string_list_has_string(skip, dirname.buf))) {
			strbuf_addf(err, "cannot process '%s' and '%s' at the same time",
				    refname, dirname.buf);
			goto cleanup;
		}

		/*
		 * Otherwise, we can try to continue our search with
		 * the next component. So try to look up the
		 * directory, e.g., "refs/foo/". If we come up empty,
		 * we know there is nothing under this whole prefix,
		 * but even in that case we still have to continue the
		 * search for conflicts with extras.
		 */
		strbuf_addch(&dirname, '/');
		if (dir) {
			pos = search_ref_dir(dir, dirname.buf, dirname.len);
			if (pos < 0) {
				/*
				 * There was no directory "refs/foo/",
				 * so there is nothing under this
				 * whole prefix. So there is no need
				 * to continue looking for conflicting
				 * references. But we need to continue
				 * looking for conflicting extras.
				 */
				dir = NULL;
			} else {
				dir = get_ref_dir(dir->entries[pos]);
			}
		}
	}

	/*
	 * We are at the leaf of our refname (e.g., "refs/foo/bar").
	 * There is no point in searching for a reference with that
	 * name, because a refname isn't considered to conflict with
	 * itself. But we still need to check for references whose
	 * names are in the "refs/foo/bar/" namespace, because they
	 * *do* conflict.
	 */
	strbuf_addstr(&dirname, refname + dirname.len);
	strbuf_addch(&dirname, '/');

	if (dir) {
		pos = search_ref_dir(dir, dirname.buf, dirname.len);

		if (pos >= 0) {
			/*
			 * We found a directory named "$refname/"
			 * (e.g., "refs/foo/bar/"). It is a problem
			 * iff it contains any ref that is not in
			 * "skip".
			 */
			struct nonmatching_ref_data data;

			data.skip = skip;
			data.conflicting_refname = NULL;
			dir = get_ref_dir(dir->entries[pos]);
			sort_ref_dir(dir);
			if (do_for_each_entry_in_dir(dir, 0, nonmatching_ref_fn, &data)) {
				strbuf_addf(err, "'%s' exists; cannot create '%s'",
					    data.conflicting_refname, refname);
				goto cleanup;
			}
		}
	}

	extra_refname = find_descendant_ref(dirname.buf, extras, skip);
	if (extra_refname)
		strbuf_addf(err, "cannot process '%s' and '%s' at the same time",
			    refname, extra_refname);
	else
		ret = 0;

cleanup:
	strbuf_release(&dirname);
	return ret;
}

struct packed_ref_cache {
	struct ref_entry *root;

	/*
	 * Count of references to the data structure in this instance,
	 * including the pointer from files_ref_store::packed if any.
	 * The data will not be freed as long as the reference count
	 * is nonzero.
	 */
	unsigned int referrers;

	/*
	 * Iff the packed-refs file associated with this instance is
	 * currently locked for writing, this points at the associated
	 * lock (which is owned by somebody else).  The referrer count
	 * is also incremented when the file is locked and decremented
	 * when it is unlocked.
	 */
	struct lock_file *lock;

	/* The metadata from when this packed-refs cache was read */
	struct stat_validity validity;
};

/*
 * Future: need to be in "struct repository"
 * when doing a full libification.
 */
struct files_ref_store {
	struct ref_store base;
	struct ref_entry *loose;
	struct packed_ref_cache *packed;
};

/* Lock used for the main packed-refs file: */
static struct lock_file packlock;

/*
 * Increment the reference count of *packed_refs.
 */
static void acquire_packed_ref_cache(struct packed_ref_cache *packed_refs)
{
	packed_refs->referrers++;
}

/*
 * Decrease the reference count of *packed_refs.  If it goes to zero,
 * free *packed_refs and return true; otherwise return false.
 */
static int release_packed_ref_cache(struct packed_ref_cache *packed_refs)
{
	if (!--packed_refs->referrers) {
		free_ref_entry(packed_refs->root);
		stat_validity_clear(&packed_refs->validity);
		free(packed_refs);
		return 1;
	} else {
		return 0;
	}
}

static void clear_packed_ref_cache(struct files_ref_store *refs)
{
	if (refs->packed) {
		struct packed_ref_cache *packed_refs = refs->packed;

		if (packed_refs->lock)
			die("internal error: packed-ref cache cleared while locked");
		refs->packed = NULL;
		release_packed_ref_cache(packed_refs);
	}
}

static void clear_loose_ref_cache(struct files_ref_store *refs)
{
	if (refs->loose) {
		free_ref_entry(refs->loose);
		refs->loose = NULL;
	}
}

/*
 * Create a new submodule ref cache and add it to the internal
 * set of caches.
 */
static struct ref_store *files_ref_store_create(const char *submodule)
{
	struct files_ref_store *refs = xcalloc(1, sizeof(*refs));
	struct ref_store *ref_store = (struct ref_store *)refs;

	base_ref_store_init(ref_store, &refs_be_files, submodule);

	return ref_store;
}

/*
 * Downcast ref_store to files_ref_store. Die if ref_store is not a
 * files_ref_store. If submodule_allowed is not true, then also die if
 * files_ref_store is for a submodule (i.e., not for the main
 * repository). caller is used in any necessary error messages.
 */
static struct files_ref_store *files_downcast(
		struct ref_store *ref_store, int submodule_allowed,
		const char *caller)
{
	if (ref_store->be != &refs_be_files)
		die("BUG: ref_store is type \"%s\" not \"files\" in %s",
		    ref_store->be->name, caller);

	if (!submodule_allowed)
		assert_main_repository(ref_store, caller);

	return (struct files_ref_store *)ref_store;
}

/* The length of a peeled reference line in packed-refs, including EOL: */
#define PEELED_LINE_LENGTH 42

/*
 * The packed-refs header line that we write out.  Perhaps other
 * traits will be added later.  The trailing space is required.
 */
static const char PACKED_REFS_HEADER[] =
	"# pack-refs with: peeled fully-peeled \n";

/*
 * Parse one line from a packed-refs file.  Write the SHA1 to sha1.
 * Return a pointer to the refname within the line (null-terminated),
 * or NULL if there was a problem.
 */
static const char *parse_ref_line(struct strbuf *line, unsigned char *sha1)
{
	const char *ref;

	/*
	 * 42: the answer to everything.
	 *
	 * In this case, it happens to be the answer to
	 *  40 (length of sha1 hex representation)
	 *  +1 (space in between hex and name)
	 *  +1 (newline at the end of the line)
	 */
	if (line->len <= 42)
		return NULL;

	if (get_sha1_hex(line->buf, sha1) < 0)
		return NULL;
	if (!isspace(line->buf[40]))
		return NULL;

	ref = line->buf + 41;
	if (isspace(*ref))
		return NULL;

	if (line->buf[line->len - 1] != '\n')
		return NULL;
	line->buf[--line->len] = 0;

	return ref;
}

/*
 * Read f, which is a packed-refs file, into dir.
 *
 * A comment line of the form "# pack-refs with: " may contain zero or
 * more traits. We interpret the traits as follows:
 *
 *   No traits:
 *
 *      Probably no references are peeled. But if the file contains a
 *      peeled value for a reference, we will use it.
 *
 *   peeled:
 *
 *      References under "refs/tags/", if they *can* be peeled, *are*
 *      peeled in this file. References outside of "refs/tags/" are
 *      probably not peeled even if they could have been, but if we find
 *      a peeled value for such a reference we will use it.
 *
 *   fully-peeled:
 *
 *      All references in the file that can be peeled are peeled.
 *      Inversely (and this is more important), any references in the
 *      file for which no peeled value is recorded is not peelable. This
 *      trait should typically be written alongside "peeled" for
 *      compatibility with older clients, but we do not require it
 *      (i.e., "peeled" is a no-op if "fully-peeled" is set).
 */
static void read_packed_refs(FILE *f, struct ref_dir *dir)
{
	struct ref_entry *last = NULL;
	struct strbuf line = STRBUF_INIT;
	enum { PEELED_NONE, PEELED_TAGS, PEELED_FULLY } peeled = PEELED_NONE;

	while (strbuf_getwholeline(&line, f, '\n') != EOF) {
		unsigned char sha1[20];
		const char *refname;
		const char *traits;

		if (skip_prefix(line.buf, "# pack-refs with:", &traits)) {
			if (strstr(traits, " fully-peeled "))
				peeled = PEELED_FULLY;
			else if (strstr(traits, " peeled "))
				peeled = PEELED_TAGS;
			/* perhaps other traits later as well */
			continue;
		}

		refname = parse_ref_line(&line, sha1);
		if (refname) {
			int flag = REF_ISPACKED;

			if (check_refname_format(refname, REFNAME_ALLOW_ONELEVEL)) {
				if (!refname_is_safe(refname))
					die("packed refname is dangerous: %s", refname);
				hashclr(sha1);
				flag |= REF_BAD_NAME | REF_ISBROKEN;
			}
			last = create_ref_entry(refname, sha1, flag, 0);
			if (peeled == PEELED_FULLY ||
			    (peeled == PEELED_TAGS && starts_with(refname, "refs/tags/")))
				last->flag |= REF_KNOWS_PEELED;
			add_ref(dir, last);
			continue;
		}
		if (last &&
		    line.buf[0] == '^' &&
		    line.len == PEELED_LINE_LENGTH &&
		    line.buf[PEELED_LINE_LENGTH - 1] == '\n' &&
		    !get_sha1_hex(line.buf + 1, sha1)) {
			hashcpy(last->u.value.peeled.hash, sha1);
			/*
			 * Regardless of what the file header said,
			 * we definitely know the value of *this*
			 * reference:
			 */
			last->flag |= REF_KNOWS_PEELED;
		}
	}

	strbuf_release(&line);
}

/*
 * Get the packed_ref_cache for the specified files_ref_store,
 * creating it if necessary.
 */
static struct packed_ref_cache *get_packed_ref_cache(struct files_ref_store *refs)
{
	char *packed_refs_file;

	if (*refs->base.submodule)
		packed_refs_file = git_pathdup_submodule(refs->base.submodule,
							 "packed-refs");
	else
		packed_refs_file = git_pathdup("packed-refs");

	if (refs->packed &&
	    !stat_validity_check(&refs->packed->validity, packed_refs_file))
		clear_packed_ref_cache(refs);

	if (!refs->packed) {
		FILE *f;

		refs->packed = xcalloc(1, sizeof(*refs->packed));
		acquire_packed_ref_cache(refs->packed);
		refs->packed->root = create_dir_entry(refs, "", 0, 0);
		f = fopen(packed_refs_file, "r");
		if (f) {
			stat_validity_update(&refs->packed->validity, fileno(f));
			read_packed_refs(f, get_ref_dir(refs->packed->root));
			fclose(f);
		}
	}
	free(packed_refs_file);
	return refs->packed;
}

static struct ref_dir *get_packed_ref_dir(struct packed_ref_cache *packed_ref_cache)
{
	return get_ref_dir(packed_ref_cache->root);
}

static struct ref_dir *get_packed_refs(struct files_ref_store *refs)
{
	return get_packed_ref_dir(get_packed_ref_cache(refs));
}

/*
 * Add a reference to the in-memory packed reference cache.  This may
 * only be called while the packed-refs file is locked (see
 * lock_packed_refs()).  To actually write the packed-refs file, call
 * commit_packed_refs().
 */
static void add_packed_ref(struct files_ref_store *refs,
			   const char *refname, const unsigned char *sha1)
{
	struct packed_ref_cache *packed_ref_cache = get_packed_ref_cache(refs);

	if (!packed_ref_cache->lock)
		die("internal error: packed refs not locked");
	add_ref(get_packed_ref_dir(packed_ref_cache),
		create_ref_entry(refname, sha1, REF_ISPACKED, 1));
}

/*
 * Read the loose references from the namespace dirname into dir
 * (without recursing).  dirname must end with '/'.  dir must be the
 * directory entry corresponding to dirname.
 */
static void read_loose_refs(const char *dirname, struct ref_dir *dir)
{
	struct files_ref_store *refs = dir->ref_store;
	DIR *d;
	struct dirent *de;
	int dirnamelen = strlen(dirname);
	struct strbuf refname;
	struct strbuf path = STRBUF_INIT;
	size_t path_baselen;
	int err = 0;

<<<<<<< HEAD
	if (*refs->name)
		err = strbuf_git_path_submodule(&path, refs->name, "%s", dirname);
=======
	if (*refs->base.submodule)
		strbuf_git_path_submodule(&path, refs->base.submodule, "%s", dirname);
>>>>>>> 0c09ec07
	else
		strbuf_git_path(&path, "%s", dirname);
	path_baselen = path.len;

	if (err) {
		strbuf_release(&path);
		return;
	}

	d = opendir(path.buf);
	if (!d) {
		strbuf_release(&path);
		return;
	}

	strbuf_init(&refname, dirnamelen + 257);
	strbuf_add(&refname, dirname, dirnamelen);

	while ((de = readdir(d)) != NULL) {
		unsigned char sha1[20];
		struct stat st;
		int flag;

		if (de->d_name[0] == '.')
			continue;
		if (ends_with(de->d_name, ".lock"))
			continue;
		strbuf_addstr(&refname, de->d_name);
		strbuf_addstr(&path, de->d_name);
		if (stat(path.buf, &st) < 0) {
			; /* silently ignore */
		} else if (S_ISDIR(st.st_mode)) {
			strbuf_addch(&refname, '/');
			add_entry_to_dir(dir,
					 create_dir_entry(refs, refname.buf,
							  refname.len, 1));
		} else {
			int read_ok;

			if (*refs->base.submodule) {
				hashclr(sha1);
				flag = 0;
				read_ok = !resolve_gitlink_ref(refs->base.submodule,
							       refname.buf, sha1);
			} else {
				read_ok = !read_ref_full(refname.buf,
							 RESOLVE_REF_READING,
							 sha1, &flag);
			}

			if (!read_ok) {
				hashclr(sha1);
				flag |= REF_ISBROKEN;
			} else if (is_null_sha1(sha1)) {
				/*
				 * It is so astronomically unlikely
				 * that NULL_SHA1 is the SHA-1 of an
				 * actual object that we consider its
				 * appearance in a loose reference
				 * file to be repo corruption
				 * (probably due to a software bug).
				 */
				flag |= REF_ISBROKEN;
			}

			if (check_refname_format(refname.buf,
						 REFNAME_ALLOW_ONELEVEL)) {
				if (!refname_is_safe(refname.buf))
					die("loose refname is dangerous: %s", refname.buf);
				hashclr(sha1);
				flag |= REF_BAD_NAME | REF_ISBROKEN;
			}
			add_entry_to_dir(dir,
					 create_ref_entry(refname.buf, sha1, flag, 0));
		}
		strbuf_setlen(&refname, dirnamelen);
		strbuf_setlen(&path, path_baselen);
	}
	strbuf_release(&refname);
	strbuf_release(&path);
	closedir(d);
}

static struct ref_dir *get_loose_refs(struct files_ref_store *refs)
{
	if (!refs->loose) {
		/*
		 * Mark the top-level directory complete because we
		 * are about to read the only subdirectory that can
		 * hold references:
		 */
		refs->loose = create_dir_entry(refs, "", 0, 0);
		/*
		 * Create an incomplete entry for "refs/":
		 */
		add_entry_to_dir(get_ref_dir(refs->loose),
				 create_dir_entry(refs, "refs/", 5, 1));
	}
	return get_ref_dir(refs->loose);
}

/*
 * Return the ref_entry for the given refname from the packed
 * references.  If it does not exist, return NULL.
 */
static struct ref_entry *get_packed_ref(struct files_ref_store *refs,
					const char *refname)
{
	return find_ref(get_packed_refs(refs), refname);
}

/*
 * A loose ref file doesn't exist; check for a packed ref.
 */
static int resolve_packed_ref(struct files_ref_store *refs,
			      const char *refname,
			      unsigned char *sha1, unsigned int *flags)
{
	struct ref_entry *entry;

	/*
	 * The loose reference file does not exist; check for a packed
	 * reference.
	 */
	entry = get_packed_ref(refs, refname);
	if (entry) {
		hashcpy(sha1, entry->u.value.oid.hash);
		*flags |= REF_ISPACKED;
		return 0;
	}
	/* refname is not a packed reference. */
	return -1;
}

static int files_read_raw_ref(struct ref_store *ref_store,
			      const char *refname, unsigned char *sha1,
			      struct strbuf *referent, unsigned int *type)
{
	struct files_ref_store *refs =
		files_downcast(ref_store, 1, "read_raw_ref");
	struct strbuf sb_contents = STRBUF_INIT;
	struct strbuf sb_path = STRBUF_INIT;
	const char *path;
	const char *buf;
	struct stat st;
	int fd;
	int ret = -1;
	int save_errno;

	*type = 0;
	strbuf_reset(&sb_path);

	if (*refs->base.submodule)
		strbuf_git_path_submodule(&sb_path, refs->base.submodule, "%s", refname);
	else
		strbuf_git_path(&sb_path, "%s", refname);

	path = sb_path.buf;

stat_ref:
	/*
	 * We might have to loop back here to avoid a race
	 * condition: first we lstat() the file, then we try
	 * to read it as a link or as a file.  But if somebody
	 * changes the type of the file (file <-> directory
	 * <-> symlink) between the lstat() and reading, then
	 * we don't want to report that as an error but rather
	 * try again starting with the lstat().
	 */

	if (lstat(path, &st) < 0) {
		if (errno != ENOENT)
			goto out;
		if (resolve_packed_ref(refs, refname, sha1, type)) {
			errno = ENOENT;
			goto out;
		}
		ret = 0;
		goto out;
	}

	/* Follow "normalized" - ie "refs/.." symlinks by hand */
	if (S_ISLNK(st.st_mode)) {
		strbuf_reset(&sb_contents);
		if (strbuf_readlink(&sb_contents, path, 0) < 0) {
			if (errno == ENOENT || errno == EINVAL)
				/* inconsistent with lstat; retry */
				goto stat_ref;
			else
				goto out;
		}
		if (starts_with(sb_contents.buf, "refs/") &&
		    !check_refname_format(sb_contents.buf, 0)) {
			strbuf_swap(&sb_contents, referent);
			*type |= REF_ISSYMREF;
			ret = 0;
			goto out;
		}
	}

	/* Is it a directory? */
	if (S_ISDIR(st.st_mode)) {
		/*
		 * Even though there is a directory where the loose
		 * ref is supposed to be, there could still be a
		 * packed ref:
		 */
		if (resolve_packed_ref(refs, refname, sha1, type)) {
			errno = EISDIR;
			goto out;
		}
		ret = 0;
		goto out;
	}

	/*
	 * Anything else, just open it and try to use it as
	 * a ref
	 */
	fd = open(path, O_RDONLY);
	if (fd < 0) {
		if (errno == ENOENT)
			/* inconsistent with lstat; retry */
			goto stat_ref;
		else
			goto out;
	}
	strbuf_reset(&sb_contents);
	if (strbuf_read(&sb_contents, fd, 256) < 0) {
		int save_errno = errno;
		close(fd);
		errno = save_errno;
		goto out;
	}
	close(fd);
	strbuf_rtrim(&sb_contents);
	buf = sb_contents.buf;
	if (starts_with(buf, "ref:")) {
		buf += 4;
		while (isspace(*buf))
			buf++;

		strbuf_reset(referent);
		strbuf_addstr(referent, buf);
		*type |= REF_ISSYMREF;
		ret = 0;
		goto out;
	}

	/*
	 * Please note that FETCH_HEAD has additional
	 * data after the sha.
	 */
	if (get_sha1_hex(buf, sha1) ||
	    (buf[40] != '\0' && !isspace(buf[40]))) {
		*type |= REF_ISBROKEN;
		errno = EINVAL;
		goto out;
	}

	ret = 0;

out:
	save_errno = errno;
	strbuf_release(&sb_path);
	strbuf_release(&sb_contents);
	errno = save_errno;
	return ret;
}

static void unlock_ref(struct ref_lock *lock)
{
	/* Do not free lock->lk -- atexit() still looks at them */
	if (lock->lk)
		rollback_lock_file(lock->lk);
	free(lock->ref_name);
	free(lock);
}

/*
 * Lock refname, without following symrefs, and set *lock_p to point
 * at a newly-allocated lock object. Fill in lock->old_oid, referent,
 * and type similarly to read_raw_ref().
 *
 * The caller must verify that refname is a "safe" reference name (in
 * the sense of refname_is_safe()) before calling this function.
 *
 * If the reference doesn't already exist, verify that refname doesn't
 * have a D/F conflict with any existing references. extras and skip
 * are passed to verify_refname_available_dir() for this check.
 *
 * If mustexist is not set and the reference is not found or is
 * broken, lock the reference anyway but clear sha1.
 *
 * Return 0 on success. On failure, write an error message to err and
 * return TRANSACTION_NAME_CONFLICT or TRANSACTION_GENERIC_ERROR.
 *
 * Implementation note: This function is basically
 *
 *     lock reference
 *     read_raw_ref()
 *
 * but it includes a lot more code to
 * - Deal with possible races with other processes
 * - Avoid calling verify_refname_available_dir() when it can be
 *   avoided, namely if we were successfully able to read the ref
 * - Generate informative error messages in the case of failure
 */
static int lock_raw_ref(struct files_ref_store *refs,
			const char *refname, int mustexist,
			const struct string_list *extras,
			const struct string_list *skip,
			struct ref_lock **lock_p,
			struct strbuf *referent,
			unsigned int *type,
			struct strbuf *err)
{
	struct ref_lock *lock;
	struct strbuf ref_file = STRBUF_INIT;
	int attempts_remaining = 3;
	int ret = TRANSACTION_GENERIC_ERROR;

	assert(err);
	assert_main_repository(&refs->base, "lock_raw_ref");

	*type = 0;

	/* First lock the file so it can't change out from under us. */

	*lock_p = lock = xcalloc(1, sizeof(*lock));

	lock->ref_name = xstrdup(refname);
	strbuf_git_path(&ref_file, "%s", refname);

retry:
	switch (safe_create_leading_directories(ref_file.buf)) {
	case SCLD_OK:
		break; /* success */
	case SCLD_EXISTS:
		/*
		 * Suppose refname is "refs/foo/bar". We just failed
		 * to create the containing directory, "refs/foo",
		 * because there was a non-directory in the way. This
		 * indicates a D/F conflict, probably because of
		 * another reference such as "refs/foo". There is no
		 * reason to expect this error to be transitory.
		 */
		if (verify_refname_available(refname, extras, skip, err)) {
			if (mustexist) {
				/*
				 * To the user the relevant error is
				 * that the "mustexist" reference is
				 * missing:
				 */
				strbuf_reset(err);
				strbuf_addf(err, "unable to resolve reference '%s'",
					    refname);
			} else {
				/*
				 * The error message set by
				 * verify_refname_available_dir() is OK.
				 */
				ret = TRANSACTION_NAME_CONFLICT;
			}
		} else {
			/*
			 * The file that is in the way isn't a loose
			 * reference. Report it as a low-level
			 * failure.
			 */
			strbuf_addf(err, "unable to create lock file %s.lock; "
				    "non-directory in the way",
				    ref_file.buf);
		}
		goto error_return;
	case SCLD_VANISHED:
		/* Maybe another process was tidying up. Try again. */
		if (--attempts_remaining > 0)
			goto retry;
		/* fall through */
	default:
		strbuf_addf(err, "unable to create directory for %s",
			    ref_file.buf);
		goto error_return;
	}

	if (!lock->lk)
		lock->lk = xcalloc(1, sizeof(struct lock_file));

	if (hold_lock_file_for_update(lock->lk, ref_file.buf, LOCK_NO_DEREF) < 0) {
		if (errno == ENOENT && --attempts_remaining > 0) {
			/*
			 * Maybe somebody just deleted one of the
			 * directories leading to ref_file.  Try
			 * again:
			 */
			goto retry;
		} else {
			unable_to_lock_message(ref_file.buf, errno, err);
			goto error_return;
		}
	}

	/*
	 * Now we hold the lock and can read the reference without
	 * fear that its value will change.
	 */

	if (files_read_raw_ref(&refs->base, refname,
			       lock->old_oid.hash, referent, type)) {
		if (errno == ENOENT) {
			if (mustexist) {
				/* Garden variety missing reference. */
				strbuf_addf(err, "unable to resolve reference '%s'",
					    refname);
				goto error_return;
			} else {
				/*
				 * Reference is missing, but that's OK. We
				 * know that there is not a conflict with
				 * another loose reference because
				 * (supposing that we are trying to lock
				 * reference "refs/foo/bar"):
				 *
				 * - We were successfully able to create
				 *   the lockfile refs/foo/bar.lock, so we
				 *   know there cannot be a loose reference
				 *   named "refs/foo".
				 *
				 * - We got ENOENT and not EISDIR, so we
				 *   know that there cannot be a loose
				 *   reference named "refs/foo/bar/baz".
				 */
			}
		} else if (errno == EISDIR) {
			/*
			 * There is a directory in the way. It might have
			 * contained references that have been deleted. If
			 * we don't require that the reference already
			 * exists, try to remove the directory so that it
			 * doesn't cause trouble when we want to rename the
			 * lockfile into place later.
			 */
			if (mustexist) {
				/* Garden variety missing reference. */
				strbuf_addf(err, "unable to resolve reference '%s'",
					    refname);
				goto error_return;
			} else if (remove_dir_recursively(&ref_file,
							  REMOVE_DIR_EMPTY_ONLY)) {
				if (verify_refname_available_dir(
						    refname, extras, skip,
						    get_loose_refs(refs),
						    err)) {
					/*
					 * The error message set by
					 * verify_refname_available() is OK.
					 */
					ret = TRANSACTION_NAME_CONFLICT;
					goto error_return;
				} else {
					/*
					 * We can't delete the directory,
					 * but we also don't know of any
					 * references that it should
					 * contain.
					 */
					strbuf_addf(err, "there is a non-empty directory '%s' "
						    "blocking reference '%s'",
						    ref_file.buf, refname);
					goto error_return;
				}
			}
		} else if (errno == EINVAL && (*type & REF_ISBROKEN)) {
			strbuf_addf(err, "unable to resolve reference '%s': "
				    "reference broken", refname);
			goto error_return;
		} else {
			strbuf_addf(err, "unable to resolve reference '%s': %s",
				    refname, strerror(errno));
			goto error_return;
		}

		/*
		 * If the ref did not exist and we are creating it,
		 * make sure there is no existing packed ref whose
		 * name begins with our refname, nor a packed ref
		 * whose name is a proper prefix of our refname.
		 */
		if (verify_refname_available_dir(
				    refname, extras, skip,
				    get_packed_refs(refs),
				    err)) {
			goto error_return;
		}
	}

	ret = 0;
	goto out;

error_return:
	unlock_ref(lock);
	*lock_p = NULL;

out:
	strbuf_release(&ref_file);
	return ret;
}

/*
 * Peel the entry (if possible) and return its new peel_status.  If
 * repeel is true, re-peel the entry even if there is an old peeled
 * value that is already stored in it.
 *
 * It is OK to call this function with a packed reference entry that
 * might be stale and might even refer to an object that has since
 * been garbage-collected.  In such a case, if the entry has
 * REF_KNOWS_PEELED then leave the status unchanged and return
 * PEEL_PEELED or PEEL_NON_TAG; otherwise, return PEEL_INVALID.
 */
static enum peel_status peel_entry(struct ref_entry *entry, int repeel)
{
	enum peel_status status;

	if (entry->flag & REF_KNOWS_PEELED) {
		if (repeel) {
			entry->flag &= ~REF_KNOWS_PEELED;
			oidclr(&entry->u.value.peeled);
		} else {
			return is_null_oid(&entry->u.value.peeled) ?
				PEEL_NON_TAG : PEEL_PEELED;
		}
	}
	if (entry->flag & REF_ISBROKEN)
		return PEEL_BROKEN;
	if (entry->flag & REF_ISSYMREF)
		return PEEL_IS_SYMREF;

	status = peel_object(entry->u.value.oid.hash, entry->u.value.peeled.hash);
	if (status == PEEL_PEELED || status == PEEL_NON_TAG)
		entry->flag |= REF_KNOWS_PEELED;
	return status;
}

static int files_peel_ref(struct ref_store *ref_store,
			  const char *refname, unsigned char *sha1)
{
	struct files_ref_store *refs = files_downcast(ref_store, 0, "peel_ref");
	int flag;
	unsigned char base[20];

	if (current_ref_iter && current_ref_iter->refname == refname) {
		struct object_id peeled;

		if (ref_iterator_peel(current_ref_iter, &peeled))
			return -1;
		hashcpy(sha1, peeled.hash);
		return 0;
	}

	if (read_ref_full(refname, RESOLVE_REF_READING, base, &flag))
		return -1;

	/*
	 * If the reference is packed, read its ref_entry from the
	 * cache in the hope that we already know its peeled value.
	 * We only try this optimization on packed references because
	 * (a) forcing the filling of the loose reference cache could
	 * be expensive and (b) loose references anyway usually do not
	 * have REF_KNOWS_PEELED.
	 */
	if (flag & REF_ISPACKED) {
		struct ref_entry *r = get_packed_ref(refs, refname);
		if (r) {
			if (peel_entry(r, 0))
				return -1;
			hashcpy(sha1, r->u.value.peeled.hash);
			return 0;
		}
	}

	return peel_object(base, sha1);
}

struct files_ref_iterator {
	struct ref_iterator base;

	struct packed_ref_cache *packed_ref_cache;
	struct ref_iterator *iter0;
	unsigned int flags;
};

static int files_ref_iterator_advance(struct ref_iterator *ref_iterator)
{
	struct files_ref_iterator *iter =
		(struct files_ref_iterator *)ref_iterator;
	int ok;

	while ((ok = ref_iterator_advance(iter->iter0)) == ITER_OK) {
		if (iter->flags & DO_FOR_EACH_PER_WORKTREE_ONLY &&
		    ref_type(iter->iter0->refname) != REF_TYPE_PER_WORKTREE)
			continue;

		if (!(iter->flags & DO_FOR_EACH_INCLUDE_BROKEN) &&
		    !ref_resolves_to_object(iter->iter0->refname,
					    iter->iter0->oid,
					    iter->iter0->flags))
			continue;

		iter->base.refname = iter->iter0->refname;
		iter->base.oid = iter->iter0->oid;
		iter->base.flags = iter->iter0->flags;
		return ITER_OK;
	}

	iter->iter0 = NULL;
	if (ref_iterator_abort(ref_iterator) != ITER_DONE)
		ok = ITER_ERROR;

	return ok;
}

static int files_ref_iterator_peel(struct ref_iterator *ref_iterator,
				   struct object_id *peeled)
{
	struct files_ref_iterator *iter =
		(struct files_ref_iterator *)ref_iterator;

	return ref_iterator_peel(iter->iter0, peeled);
}

static int files_ref_iterator_abort(struct ref_iterator *ref_iterator)
{
	struct files_ref_iterator *iter =
		(struct files_ref_iterator *)ref_iterator;
	int ok = ITER_DONE;

	if (iter->iter0)
		ok = ref_iterator_abort(iter->iter0);

	release_packed_ref_cache(iter->packed_ref_cache);
	base_ref_iterator_free(ref_iterator);
	return ok;
}

static struct ref_iterator_vtable files_ref_iterator_vtable = {
	files_ref_iterator_advance,
	files_ref_iterator_peel,
	files_ref_iterator_abort
};

static struct ref_iterator *files_ref_iterator_begin(
		struct ref_store *ref_store,
		const char *prefix, unsigned int flags)
{
	struct files_ref_store *refs =
		files_downcast(ref_store, 1, "ref_iterator_begin");
	struct ref_dir *loose_dir, *packed_dir;
	struct ref_iterator *loose_iter, *packed_iter;
	struct files_ref_iterator *iter;
	struct ref_iterator *ref_iterator;

	if (!refs)
		return empty_ref_iterator_begin();

	if (ref_paranoia < 0)
		ref_paranoia = git_env_bool("GIT_REF_PARANOIA", 0);
	if (ref_paranoia)
		flags |= DO_FOR_EACH_INCLUDE_BROKEN;

	iter = xcalloc(1, sizeof(*iter));
	ref_iterator = &iter->base;
	base_ref_iterator_init(ref_iterator, &files_ref_iterator_vtable);

	/*
	 * We must make sure that all loose refs are read before
	 * accessing the packed-refs file; this avoids a race
	 * condition if loose refs are migrated to the packed-refs
	 * file by a simultaneous process, but our in-memory view is
	 * from before the migration. We ensure this as follows:
	 * First, we call prime_ref_dir(), which pre-reads the loose
	 * references for the subtree into the cache. (If they've
	 * already been read, that's OK; we only need to guarantee
	 * that they're read before the packed refs, not *how much*
	 * before.) After that, we call get_packed_ref_cache(), which
	 * internally checks whether the packed-ref cache is up to
	 * date with what is on disk, and re-reads it if not.
	 */

	loose_dir = get_loose_refs(refs);

	if (prefix && *prefix)
		loose_dir = find_containing_dir(loose_dir, prefix, 0);

	if (loose_dir) {
		prime_ref_dir(loose_dir);
		loose_iter = cache_ref_iterator_begin(loose_dir);
	} else {
		/* There's nothing to iterate over. */
		loose_iter = empty_ref_iterator_begin();
	}

	iter->packed_ref_cache = get_packed_ref_cache(refs);
	acquire_packed_ref_cache(iter->packed_ref_cache);
	packed_dir = get_packed_ref_dir(iter->packed_ref_cache);

	if (prefix && *prefix)
		packed_dir = find_containing_dir(packed_dir, prefix, 0);

	if (packed_dir) {
		packed_iter = cache_ref_iterator_begin(packed_dir);
	} else {
		/* There's nothing to iterate over. */
		packed_iter = empty_ref_iterator_begin();
	}

	iter->iter0 = overlay_ref_iterator_begin(loose_iter, packed_iter);
	iter->flags = flags;

	return ref_iterator;
}

/*
 * Verify that the reference locked by lock has the value old_sha1.
 * Fail if the reference doesn't exist and mustexist is set. Return 0
 * on success. On error, write an error message to err, set errno, and
 * return a negative value.
 */
static int verify_lock(struct ref_lock *lock,
		       const unsigned char *old_sha1, int mustexist,
		       struct strbuf *err)
{
	assert(err);

	if (read_ref_full(lock->ref_name,
			  mustexist ? RESOLVE_REF_READING : 0,
			  lock->old_oid.hash, NULL)) {
		if (old_sha1) {
			int save_errno = errno;
			strbuf_addf(err, "can't verify ref '%s'", lock->ref_name);
			errno = save_errno;
			return -1;
		} else {
			oidclr(&lock->old_oid);
			return 0;
		}
	}
	if (old_sha1 && hashcmp(lock->old_oid.hash, old_sha1)) {
		strbuf_addf(err, "ref '%s' is at %s but expected %s",
			    lock->ref_name,
			    oid_to_hex(&lock->old_oid),
			    sha1_to_hex(old_sha1));
		errno = EBUSY;
		return -1;
	}
	return 0;
}

static int remove_empty_directories(struct strbuf *path)
{
	/*
	 * we want to create a file but there is a directory there;
	 * if that is an empty directory (or a directory that contains
	 * only empty directories), remove them.
	 */
	return remove_dir_recursively(path, REMOVE_DIR_EMPTY_ONLY);
}

/*
 * Locks a ref returning the lock on success and NULL on failure.
 * On failure errno is set to something meaningful.
 */
static struct ref_lock *lock_ref_sha1_basic(struct files_ref_store *refs,
					    const char *refname,
					    const unsigned char *old_sha1,
					    const struct string_list *extras,
					    const struct string_list *skip,
					    unsigned int flags, int *type,
					    struct strbuf *err)
{
	struct strbuf ref_file = STRBUF_INIT;
	struct ref_lock *lock;
	int last_errno = 0;
	int lflags = LOCK_NO_DEREF;
	int mustexist = (old_sha1 && !is_null_sha1(old_sha1));
	int resolve_flags = RESOLVE_REF_NO_RECURSE;
	int attempts_remaining = 3;
	int resolved;

	assert_main_repository(&refs->base, "lock_ref_sha1_basic");
	assert(err);

	lock = xcalloc(1, sizeof(struct ref_lock));

	if (mustexist)
		resolve_flags |= RESOLVE_REF_READING;
	if (flags & REF_DELETING)
		resolve_flags |= RESOLVE_REF_ALLOW_BAD_NAME;

	strbuf_git_path(&ref_file, "%s", refname);
	resolved = !!resolve_ref_unsafe(refname, resolve_flags,
					lock->old_oid.hash, type);
	if (!resolved && errno == EISDIR) {
		/*
		 * we are trying to lock foo but we used to
		 * have foo/bar which now does not exist;
		 * it is normal for the empty directory 'foo'
		 * to remain.
		 */
		if (remove_empty_directories(&ref_file)) {
			last_errno = errno;
			if (!verify_refname_available_dir(
					    refname, extras, skip,
					    get_loose_refs(refs), err))
				strbuf_addf(err, "there are still refs under '%s'",
					    refname);
			goto error_return;
		}
		resolved = !!resolve_ref_unsafe(refname, resolve_flags,
						lock->old_oid.hash, type);
	}
	if (!resolved) {
		last_errno = errno;
		if (last_errno != ENOTDIR ||
		    !verify_refname_available_dir(
				    refname, extras, skip,
				    get_loose_refs(refs), err))
			strbuf_addf(err, "unable to resolve reference '%s': %s",
				    refname, strerror(last_errno));

		goto error_return;
	}

	/*
	 * If the ref did not exist and we are creating it, make sure
	 * there is no existing packed ref whose name begins with our
	 * refname, nor a packed ref whose name is a proper prefix of
	 * our refname.
	 */
	if (is_null_oid(&lock->old_oid) &&
	    verify_refname_available_dir(refname, extras, skip,
					 get_packed_refs(refs),
					 err)) {
		last_errno = ENOTDIR;
		goto error_return;
	}

	lock->lk = xcalloc(1, sizeof(struct lock_file));

	lock->ref_name = xstrdup(refname);

 retry:
	switch (safe_create_leading_directories_const(ref_file.buf)) {
	case SCLD_OK:
		break; /* success */
	case SCLD_VANISHED:
		if (--attempts_remaining > 0)
			goto retry;
		/* fall through */
	default:
		last_errno = errno;
		strbuf_addf(err, "unable to create directory for '%s'",
			    ref_file.buf);
		goto error_return;
	}

	if (hold_lock_file_for_update(lock->lk, ref_file.buf, lflags) < 0) {
		last_errno = errno;
		if (errno == ENOENT && --attempts_remaining > 0)
			/*
			 * Maybe somebody just deleted one of the
			 * directories leading to ref_file.  Try
			 * again:
			 */
			goto retry;
		else {
			unable_to_lock_message(ref_file.buf, errno, err);
			goto error_return;
		}
	}
	if (verify_lock(lock, old_sha1, mustexist, err)) {
		last_errno = errno;
		goto error_return;
	}
	goto out;

 error_return:
	unlock_ref(lock);
	lock = NULL;

 out:
	strbuf_release(&ref_file);
	errno = last_errno;
	return lock;
}

/*
 * Write an entry to the packed-refs file for the specified refname.
 * If peeled is non-NULL, write it as the entry's peeled value.
 */
static void write_packed_entry(FILE *fh, char *refname, unsigned char *sha1,
			       unsigned char *peeled)
{
	fprintf_or_die(fh, "%s %s\n", sha1_to_hex(sha1), refname);
	if (peeled)
		fprintf_or_die(fh, "^%s\n", sha1_to_hex(peeled));
}

/*
 * An each_ref_entry_fn that writes the entry to a packed-refs file.
 */
static int write_packed_entry_fn(struct ref_entry *entry, void *cb_data)
{
	enum peel_status peel_status = peel_entry(entry, 0);

	if (peel_status != PEEL_PEELED && peel_status != PEEL_NON_TAG)
		error("internal error: %s is not a valid packed reference!",
		      entry->name);
	write_packed_entry(cb_data, entry->name, entry->u.value.oid.hash,
			   peel_status == PEEL_PEELED ?
			   entry->u.value.peeled.hash : NULL);
	return 0;
}

/*
 * Lock the packed-refs file for writing. Flags is passed to
 * hold_lock_file_for_update(). Return 0 on success. On errors, set
 * errno appropriately and return a nonzero value.
 */
static int lock_packed_refs(struct files_ref_store *refs, int flags)
{
	static int timeout_configured = 0;
	static int timeout_value = 1000;
	struct packed_ref_cache *packed_ref_cache;

	assert_main_repository(&refs->base, "lock_packed_refs");

	if (!timeout_configured) {
		git_config_get_int("core.packedrefstimeout", &timeout_value);
		timeout_configured = 1;
	}

	if (hold_lock_file_for_update_timeout(
			    &packlock, git_path("packed-refs"),
			    flags, timeout_value) < 0)
		return -1;
	/*
	 * Get the current packed-refs while holding the lock.  If the
	 * packed-refs file has been modified since we last read it,
	 * this will automatically invalidate the cache and re-read
	 * the packed-refs file.
	 */
	packed_ref_cache = get_packed_ref_cache(refs);
	packed_ref_cache->lock = &packlock;
	/* Increment the reference count to prevent it from being freed: */
	acquire_packed_ref_cache(packed_ref_cache);
	return 0;
}

/*
 * Write the current version of the packed refs cache from memory to
 * disk. The packed-refs file must already be locked for writing (see
 * lock_packed_refs()). Return zero on success. On errors, set errno
 * and return a nonzero value
 */
static int commit_packed_refs(struct files_ref_store *refs)
{
	struct packed_ref_cache *packed_ref_cache =
		get_packed_ref_cache(refs);
	int error = 0;
	int save_errno = 0;
	FILE *out;

	assert_main_repository(&refs->base, "commit_packed_refs");

	if (!packed_ref_cache->lock)
		die("internal error: packed-refs not locked");

	out = fdopen_lock_file(packed_ref_cache->lock, "w");
	if (!out)
		die_errno("unable to fdopen packed-refs descriptor");

	fprintf_or_die(out, "%s", PACKED_REFS_HEADER);
	do_for_each_entry_in_dir(get_packed_ref_dir(packed_ref_cache),
				 0, write_packed_entry_fn, out);

	if (commit_lock_file(packed_ref_cache->lock)) {
		save_errno = errno;
		error = -1;
	}
	packed_ref_cache->lock = NULL;
	release_packed_ref_cache(packed_ref_cache);
	errno = save_errno;
	return error;
}

/*
 * Rollback the lockfile for the packed-refs file, and discard the
 * in-memory packed reference cache.  (The packed-refs file will be
 * read anew if it is needed again after this function is called.)
 */
static void rollback_packed_refs(struct files_ref_store *refs)
{
	struct packed_ref_cache *packed_ref_cache =
		get_packed_ref_cache(refs);

	assert_main_repository(&refs->base, "rollback_packed_refs");

	if (!packed_ref_cache->lock)
		die("internal error: packed-refs not locked");
	rollback_lock_file(packed_ref_cache->lock);
	packed_ref_cache->lock = NULL;
	release_packed_ref_cache(packed_ref_cache);
	clear_packed_ref_cache(refs);
}

struct ref_to_prune {
	struct ref_to_prune *next;
	unsigned char sha1[20];
	char name[FLEX_ARRAY];
};

struct pack_refs_cb_data {
	unsigned int flags;
	struct ref_dir *packed_refs;
	struct ref_to_prune *ref_to_prune;
};

/*
 * An each_ref_entry_fn that is run over loose references only.  If
 * the loose reference can be packed, add an entry in the packed ref
 * cache.  If the reference should be pruned, also add it to
 * ref_to_prune in the pack_refs_cb_data.
 */
static int pack_if_possible_fn(struct ref_entry *entry, void *cb_data)
{
	struct pack_refs_cb_data *cb = cb_data;
	enum peel_status peel_status;
	struct ref_entry *packed_entry;
	int is_tag_ref = starts_with(entry->name, "refs/tags/");

	/* Do not pack per-worktree refs: */
	if (ref_type(entry->name) != REF_TYPE_NORMAL)
		return 0;

	/* ALWAYS pack tags */
	if (!(cb->flags & PACK_REFS_ALL) && !is_tag_ref)
		return 0;

	/* Do not pack symbolic or broken refs: */
	if ((entry->flag & REF_ISSYMREF) || !entry_resolves_to_object(entry))
		return 0;

	/* Add a packed ref cache entry equivalent to the loose entry. */
	peel_status = peel_entry(entry, 1);
	if (peel_status != PEEL_PEELED && peel_status != PEEL_NON_TAG)
		die("internal error peeling reference %s (%s)",
		    entry->name, oid_to_hex(&entry->u.value.oid));
	packed_entry = find_ref(cb->packed_refs, entry->name);
	if (packed_entry) {
		/* Overwrite existing packed entry with info from loose entry */
		packed_entry->flag = REF_ISPACKED | REF_KNOWS_PEELED;
		oidcpy(&packed_entry->u.value.oid, &entry->u.value.oid);
	} else {
		packed_entry = create_ref_entry(entry->name, entry->u.value.oid.hash,
						REF_ISPACKED | REF_KNOWS_PEELED, 0);
		add_ref(cb->packed_refs, packed_entry);
	}
	oidcpy(&packed_entry->u.value.peeled, &entry->u.value.peeled);

	/* Schedule the loose reference for pruning if requested. */
	if ((cb->flags & PACK_REFS_PRUNE)) {
		struct ref_to_prune *n;
		FLEX_ALLOC_STR(n, name, entry->name);
		hashcpy(n->sha1, entry->u.value.oid.hash);
		n->next = cb->ref_to_prune;
		cb->ref_to_prune = n;
	}
	return 0;
}

/*
 * Remove empty parents, but spare refs/ and immediate subdirs.
 * Note: munges *name.
 */
static void try_remove_empty_parents(char *name)
{
	char *p, *q;
	int i;
	p = name;
	for (i = 0; i < 2; i++) { /* refs/{heads,tags,...}/ */
		while (*p && *p != '/')
			p++;
		/* tolerate duplicate slashes; see check_refname_format() */
		while (*p == '/')
			p++;
	}
	for (q = p; *q; q++)
		;
	while (1) {
		while (q > p && *q != '/')
			q--;
		while (q > p && *(q-1) == '/')
			q--;
		if (q == p)
			break;
		*q = '\0';
		if (rmdir(git_path("%s", name)))
			break;
	}
}

/* make sure nobody touched the ref, and unlink */
static void prune_ref(struct ref_to_prune *r)
{
	struct ref_transaction *transaction;
	struct strbuf err = STRBUF_INIT;

	if (check_refname_format(r->name, 0))
		return;

	transaction = ref_transaction_begin(&err);
	if (!transaction ||
	    ref_transaction_delete(transaction, r->name, r->sha1,
				   REF_ISPRUNING | REF_NODEREF, NULL, &err) ||
	    ref_transaction_commit(transaction, &err)) {
		ref_transaction_free(transaction);
		error("%s", err.buf);
		strbuf_release(&err);
		return;
	}
	ref_transaction_free(transaction);
	strbuf_release(&err);
	try_remove_empty_parents(r->name);
}

static void prune_refs(struct ref_to_prune *r)
{
	while (r) {
		prune_ref(r);
		r = r->next;
	}
}

static int files_pack_refs(struct ref_store *ref_store, unsigned int flags)
{
	struct files_ref_store *refs =
		files_downcast(ref_store, 0, "pack_refs");
	struct pack_refs_cb_data cbdata;

	memset(&cbdata, 0, sizeof(cbdata));
	cbdata.flags = flags;

	lock_packed_refs(refs, LOCK_DIE_ON_ERROR);
	cbdata.packed_refs = get_packed_refs(refs);

	do_for_each_entry_in_dir(get_loose_refs(refs), 0,
				 pack_if_possible_fn, &cbdata);

	if (commit_packed_refs(refs))
		die_errno("unable to overwrite old ref-pack file");

	prune_refs(cbdata.ref_to_prune);
	return 0;
}

/*
 * Rewrite the packed-refs file, omitting any refs listed in
 * 'refnames'. On error, leave packed-refs unchanged, write an error
 * message to 'err', and return a nonzero value.
 *
 * The refs in 'refnames' needn't be sorted. `err` must not be NULL.
 */
static int repack_without_refs(struct files_ref_store *refs,
			       struct string_list *refnames, struct strbuf *err)
{
	struct ref_dir *packed;
	struct string_list_item *refname;
	int ret, needs_repacking = 0, removed = 0;

	assert_main_repository(&refs->base, "repack_without_refs");
	assert(err);

	/* Look for a packed ref */
	for_each_string_list_item(refname, refnames) {
		if (get_packed_ref(refs, refname->string)) {
			needs_repacking = 1;
			break;
		}
	}

	/* Avoid locking if we have nothing to do */
	if (!needs_repacking)
		return 0; /* no refname exists in packed refs */

	if (lock_packed_refs(refs, 0)) {
		unable_to_lock_message(git_path("packed-refs"), errno, err);
		return -1;
	}
	packed = get_packed_refs(refs);

	/* Remove refnames from the cache */
	for_each_string_list_item(refname, refnames)
		if (remove_entry(packed, refname->string) != -1)
			removed = 1;
	if (!removed) {
		/*
		 * All packed entries disappeared while we were
		 * acquiring the lock.
		 */
		rollback_packed_refs(refs);
		return 0;
	}

	/* Write what remains */
	ret = commit_packed_refs(refs);
	if (ret)
		strbuf_addf(err, "unable to overwrite old ref-pack file: %s",
			    strerror(errno));
	return ret;
}

static int delete_ref_loose(struct ref_lock *lock, int flag, struct strbuf *err)
{
	assert(err);

	if (!(flag & REF_ISPACKED) || flag & REF_ISSYMREF) {
		/*
		 * loose.  The loose file name is the same as the
		 * lockfile name, minus ".lock":
		 */
		char *loose_filename = get_locked_file_path(lock->lk);
		int res = unlink_or_msg(loose_filename, err);
		free(loose_filename);
		if (res)
			return 1;
	}
	return 0;
}

static int files_delete_refs(struct ref_store *ref_store,
			     struct string_list *refnames, unsigned int flags)
{
	struct files_ref_store *refs =
		files_downcast(ref_store, 0, "delete_refs");
	struct strbuf err = STRBUF_INIT;
	int i, result = 0;

	if (!refnames->nr)
		return 0;

	result = repack_without_refs(refs, refnames, &err);
	if (result) {
		/*
		 * If we failed to rewrite the packed-refs file, then
		 * it is unsafe to try to remove loose refs, because
		 * doing so might expose an obsolete packed value for
		 * a reference that might even point at an object that
		 * has been garbage collected.
		 */
		if (refnames->nr == 1)
			error(_("could not delete reference %s: %s"),
			      refnames->items[0].string, err.buf);
		else
			error(_("could not delete references: %s"), err.buf);

		goto out;
	}

	for (i = 0; i < refnames->nr; i++) {
		const char *refname = refnames->items[i].string;

		if (delete_ref(refname, NULL, flags))
			result |= error(_("could not remove reference %s"), refname);
	}

out:
	strbuf_release(&err);
	return result;
}

/*
 * People using contrib's git-new-workdir have .git/logs/refs ->
 * /some/other/path/.git/logs/refs, and that may live on another device.
 *
 * IOW, to avoid cross device rename errors, the temporary renamed log must
 * live into logs/refs.
 */
#define TMP_RENAMED_LOG  "logs/refs/.tmp-renamed-log"

static int rename_tmp_log(const char *newrefname)
{
	int attempts_remaining = 4;
	struct strbuf path = STRBUF_INIT;
	int ret = -1;

 retry:
	strbuf_reset(&path);
	strbuf_git_path(&path, "logs/%s", newrefname);
	switch (safe_create_leading_directories_const(path.buf)) {
	case SCLD_OK:
		break; /* success */
	case SCLD_VANISHED:
		if (--attempts_remaining > 0)
			goto retry;
		/* fall through */
	default:
		error("unable to create directory for %s", newrefname);
		goto out;
	}

	if (rename(git_path(TMP_RENAMED_LOG), path.buf)) {
		if ((errno==EISDIR || errno==ENOTDIR) && --attempts_remaining > 0) {
			/*
			 * rename(a, b) when b is an existing
			 * directory ought to result in ISDIR, but
			 * Solaris 5.8 gives ENOTDIR.  Sheesh.
			 */
			if (remove_empty_directories(&path)) {
				error("Directory not empty: logs/%s", newrefname);
				goto out;
			}
			goto retry;
		} else if (errno == ENOENT && --attempts_remaining > 0) {
			/*
			 * Maybe another process just deleted one of
			 * the directories in the path to newrefname.
			 * Try again from the beginning.
			 */
			goto retry;
		} else {
			error("unable to move logfile "TMP_RENAMED_LOG" to logs/%s: %s",
				newrefname, strerror(errno));
			goto out;
		}
	}
	ret = 0;
out:
	strbuf_release(&path);
	return ret;
}

static int files_verify_refname_available(struct ref_store *ref_store,
					  const char *newname,
					  const struct string_list *extras,
					  const struct string_list *skip,
					  struct strbuf *err)
{
	struct files_ref_store *refs =
		files_downcast(ref_store, 1, "verify_refname_available");
	struct ref_dir *packed_refs = get_packed_refs(refs);
	struct ref_dir *loose_refs = get_loose_refs(refs);

	if (verify_refname_available_dir(newname, extras, skip,
					 packed_refs, err) ||
	    verify_refname_available_dir(newname, extras, skip,
					 loose_refs, err))
		return -1;

	return 0;
}

static int write_ref_to_lockfile(struct ref_lock *lock,
				 const unsigned char *sha1, struct strbuf *err);
static int commit_ref_update(struct files_ref_store *refs,
			     struct ref_lock *lock,
			     const unsigned char *sha1, const char *logmsg,
			     struct strbuf *err);

static int files_rename_ref(struct ref_store *ref_store,
			    const char *oldrefname, const char *newrefname,
			    const char *logmsg)
{
	struct files_ref_store *refs =
		files_downcast(ref_store, 0, "rename_ref");
	unsigned char sha1[20], orig_sha1[20];
	int flag = 0, logmoved = 0;
	struct ref_lock *lock;
	struct stat loginfo;
	int log = !lstat(git_path("logs/%s", oldrefname), &loginfo);
	struct strbuf err = STRBUF_INIT;

	if (log && S_ISLNK(loginfo.st_mode))
		return error("reflog for %s is a symlink", oldrefname);

	if (!resolve_ref_unsafe(oldrefname, RESOLVE_REF_READING | RESOLVE_REF_NO_RECURSE,
				orig_sha1, &flag))
		return error("refname %s not found", oldrefname);

	if (flag & REF_ISSYMREF)
		return error("refname %s is a symbolic ref, renaming it is not supported",
			oldrefname);
	if (!rename_ref_available(oldrefname, newrefname))
		return 1;

	if (log && rename(git_path("logs/%s", oldrefname), git_path(TMP_RENAMED_LOG)))
		return error("unable to move logfile logs/%s to "TMP_RENAMED_LOG": %s",
			oldrefname, strerror(errno));

	if (delete_ref(oldrefname, orig_sha1, REF_NODEREF)) {
		error("unable to delete old %s", oldrefname);
		goto rollback;
	}

	/*
	 * Since we are doing a shallow lookup, sha1 is not the
	 * correct value to pass to delete_ref as old_sha1. But that
	 * doesn't matter, because an old_sha1 check wouldn't add to
	 * the safety anyway; we want to delete the reference whatever
	 * its current value.
	 */
	if (!read_ref_full(newrefname, RESOLVE_REF_READING | RESOLVE_REF_NO_RECURSE,
			   sha1, NULL) &&
	    delete_ref(newrefname, NULL, REF_NODEREF)) {
		if (errno==EISDIR) {
			struct strbuf path = STRBUF_INIT;
			int result;

			strbuf_git_path(&path, "%s", newrefname);
			result = remove_empty_directories(&path);
			strbuf_release(&path);

			if (result) {
				error("Directory not empty: %s", newrefname);
				goto rollback;
			}
		} else {
			error("unable to delete existing %s", newrefname);
			goto rollback;
		}
	}

	if (log && rename_tmp_log(newrefname))
		goto rollback;

	logmoved = log;

	lock = lock_ref_sha1_basic(refs, newrefname, NULL, NULL, NULL,
				   REF_NODEREF, NULL, &err);
	if (!lock) {
		error("unable to rename '%s' to '%s': %s", oldrefname, newrefname, err.buf);
		strbuf_release(&err);
		goto rollback;
	}
	hashcpy(lock->old_oid.hash, orig_sha1);

	if (write_ref_to_lockfile(lock, orig_sha1, &err) ||
	    commit_ref_update(refs, lock, orig_sha1, logmsg, &err)) {
		error("unable to write current sha1 into %s: %s", newrefname, err.buf);
		strbuf_release(&err);
		goto rollback;
	}

	return 0;

 rollback:
	lock = lock_ref_sha1_basic(refs, oldrefname, NULL, NULL, NULL,
				   REF_NODEREF, NULL, &err);
	if (!lock) {
		error("unable to lock %s for rollback: %s", oldrefname, err.buf);
		strbuf_release(&err);
		goto rollbacklog;
	}

	flag = log_all_ref_updates;
	log_all_ref_updates = 0;
	if (write_ref_to_lockfile(lock, orig_sha1, &err) ||
	    commit_ref_update(refs, lock, orig_sha1, NULL, &err)) {
		error("unable to write current sha1 into %s: %s", oldrefname, err.buf);
		strbuf_release(&err);
	}
	log_all_ref_updates = flag;

 rollbacklog:
	if (logmoved && rename(git_path("logs/%s", newrefname), git_path("logs/%s", oldrefname)))
		error("unable to restore logfile %s from %s: %s",
			oldrefname, newrefname, strerror(errno));
	if (!logmoved && log &&
	    rename(git_path(TMP_RENAMED_LOG), git_path("logs/%s", oldrefname)))
		error("unable to restore logfile %s from "TMP_RENAMED_LOG": %s",
			oldrefname, strerror(errno));

	return 1;
}

static int close_ref(struct ref_lock *lock)
{
	if (close_lock_file(lock->lk))
		return -1;
	return 0;
}

static int commit_ref(struct ref_lock *lock)
{
	char *path = get_locked_file_path(lock->lk);
	struct stat st;

	if (!lstat(path, &st) && S_ISDIR(st.st_mode)) {
		/*
		 * There is a directory at the path we want to rename
		 * the lockfile to. Hopefully it is empty; try to
		 * delete it.
		 */
		size_t len = strlen(path);
		struct strbuf sb_path = STRBUF_INIT;

		strbuf_attach(&sb_path, path, len, len);

		/*
		 * If this fails, commit_lock_file() will also fail
		 * and will report the problem.
		 */
		remove_empty_directories(&sb_path);
		strbuf_release(&sb_path);
	} else {
		free(path);
	}

	if (commit_lock_file(lock->lk))
		return -1;
	return 0;
}

/*
 * Create a reflog for a ref.  If force_create = 0, the reflog will
 * only be created for certain refs (those for which
 * should_autocreate_reflog returns non-zero.  Otherwise, create it
 * regardless of the ref name.  Fill in *err and return -1 on failure.
 */
static int log_ref_setup(const char *refname, struct strbuf *logfile, struct strbuf *err, int force_create)
{
	int logfd, oflags = O_APPEND | O_WRONLY;

	strbuf_git_path(logfile, "logs/%s", refname);
	if (force_create || should_autocreate_reflog(refname)) {
		if (safe_create_leading_directories(logfile->buf) < 0) {
			strbuf_addf(err, "unable to create directory for '%s': "
				    "%s", logfile->buf, strerror(errno));
			return -1;
		}
		oflags |= O_CREAT;
	}

	logfd = open(logfile->buf, oflags, 0666);
	if (logfd < 0) {
		if (!(oflags & O_CREAT) && (errno == ENOENT || errno == EISDIR))
			return 0;

		if (errno == EISDIR) {
			if (remove_empty_directories(logfile)) {
				strbuf_addf(err, "there are still logs under "
					    "'%s'", logfile->buf);
				return -1;
			}
			logfd = open(logfile->buf, oflags, 0666);
		}

		if (logfd < 0) {
			strbuf_addf(err, "unable to append to '%s': %s",
				    logfile->buf, strerror(errno));
			return -1;
		}
	}

	adjust_shared_perm(logfile->buf);
	close(logfd);
	return 0;
}


static int files_create_reflog(struct ref_store *ref_store,
			       const char *refname, int force_create,
			       struct strbuf *err)
{
	int ret;
	struct strbuf sb = STRBUF_INIT;

	/* Check validity (but we don't need the result): */
	files_downcast(ref_store, 0, "create_reflog");

	ret = log_ref_setup(refname, &sb, err, force_create);
	strbuf_release(&sb);
	return ret;
}

static int log_ref_write_fd(int fd, const unsigned char *old_sha1,
			    const unsigned char *new_sha1,
			    const char *committer, const char *msg)
{
	int msglen, written;
	unsigned maxlen, len;
	char *logrec;

	msglen = msg ? strlen(msg) : 0;
	maxlen = strlen(committer) + msglen + 100;
	logrec = xmalloc(maxlen);
	len = xsnprintf(logrec, maxlen, "%s %s %s\n",
			sha1_to_hex(old_sha1),
			sha1_to_hex(new_sha1),
			committer);
	if (msglen)
		len += copy_reflog_msg(logrec + len - 1, msg) - 1;

	written = len <= maxlen ? write_in_full(fd, logrec, len) : -1;
	free(logrec);
	if (written != len)
		return -1;

	return 0;
}

static int log_ref_write_1(const char *refname, const unsigned char *old_sha1,
			   const unsigned char *new_sha1, const char *msg,
			   struct strbuf *logfile, int flags,
			   struct strbuf *err)
{
	int logfd, result, oflags = O_APPEND | O_WRONLY;

	if (log_all_ref_updates < 0)
		log_all_ref_updates = !is_bare_repository();

	result = log_ref_setup(refname, logfile, err, flags & REF_FORCE_CREATE_REFLOG);

	if (result)
		return result;

	logfd = open(logfile->buf, oflags);
	if (logfd < 0)
		return 0;
	result = log_ref_write_fd(logfd, old_sha1, new_sha1,
				  git_committer_info(0), msg);
	if (result) {
		strbuf_addf(err, "unable to append to '%s': %s", logfile->buf,
			    strerror(errno));
		close(logfd);
		return -1;
	}
	if (close(logfd)) {
		strbuf_addf(err, "unable to append to '%s': %s", logfile->buf,
			    strerror(errno));
		return -1;
	}
	return 0;
}

static int log_ref_write(const char *refname, const unsigned char *old_sha1,
			 const unsigned char *new_sha1, const char *msg,
			 int flags, struct strbuf *err)
{
	return files_log_ref_write(refname, old_sha1, new_sha1, msg, flags,
				   err);
}

int files_log_ref_write(const char *refname, const unsigned char *old_sha1,
			const unsigned char *new_sha1, const char *msg,
			int flags, struct strbuf *err)
{
	struct strbuf sb = STRBUF_INIT;
	int ret = log_ref_write_1(refname, old_sha1, new_sha1, msg, &sb, flags,
				  err);
	strbuf_release(&sb);
	return ret;
}

/*
 * Write sha1 into the open lockfile, then close the lockfile. On
 * errors, rollback the lockfile, fill in *err and
 * return -1.
 */
static int write_ref_to_lockfile(struct ref_lock *lock,
				 const unsigned char *sha1, struct strbuf *err)
{
	static char term = '\n';
	struct object *o;
	int fd;

	o = parse_object(sha1);
	if (!o) {
		strbuf_addf(err,
			    "trying to write ref '%s' with nonexistent object %s",
			    lock->ref_name, sha1_to_hex(sha1));
		unlock_ref(lock);
		return -1;
	}
	if (o->type != OBJ_COMMIT && is_branch(lock->ref_name)) {
		strbuf_addf(err,
			    "trying to write non-commit object %s to branch '%s'",
			    sha1_to_hex(sha1), lock->ref_name);
		unlock_ref(lock);
		return -1;
	}
	fd = get_lock_file_fd(lock->lk);
	if (write_in_full(fd, sha1_to_hex(sha1), 40) != 40 ||
	    write_in_full(fd, &term, 1) != 1 ||
	    close_ref(lock) < 0) {
		strbuf_addf(err,
			    "couldn't write '%s'", get_lock_file_path(lock->lk));
		unlock_ref(lock);
		return -1;
	}
	return 0;
}

/*
 * Commit a change to a loose reference that has already been written
 * to the loose reference lockfile. Also update the reflogs if
 * necessary, using the specified lockmsg (which can be NULL).
 */
static int commit_ref_update(struct files_ref_store *refs,
			     struct ref_lock *lock,
			     const unsigned char *sha1, const char *logmsg,
			     struct strbuf *err)
{
	assert_main_repository(&refs->base, "commit_ref_update");

	clear_loose_ref_cache(refs);
	if (log_ref_write(lock->ref_name, lock->old_oid.hash, sha1, logmsg, 0, err)) {
		char *old_msg = strbuf_detach(err, NULL);
		strbuf_addf(err, "cannot update the ref '%s': %s",
			    lock->ref_name, old_msg);
		free(old_msg);
		unlock_ref(lock);
		return -1;
	}

	if (strcmp(lock->ref_name, "HEAD") != 0) {
		/*
		 * Special hack: If a branch is updated directly and HEAD
		 * points to it (may happen on the remote side of a push
		 * for example) then logically the HEAD reflog should be
		 * updated too.
		 * A generic solution implies reverse symref information,
		 * but finding all symrefs pointing to the given branch
		 * would be rather costly for this rare event (the direct
		 * update of a branch) to be worth it.  So let's cheat and
		 * check with HEAD only which should cover 99% of all usage
		 * scenarios (even 100% of the default ones).
		 */
		unsigned char head_sha1[20];
		int head_flag;
		const char *head_ref;

		head_ref = resolve_ref_unsafe("HEAD", RESOLVE_REF_READING,
					      head_sha1, &head_flag);
		if (head_ref && (head_flag & REF_ISSYMREF) &&
		    !strcmp(head_ref, lock->ref_name)) {
			struct strbuf log_err = STRBUF_INIT;
			if (log_ref_write("HEAD", lock->old_oid.hash, sha1,
					  logmsg, 0, &log_err)) {
				error("%s", log_err.buf);
				strbuf_release(&log_err);
			}
		}
	}

	if (commit_ref(lock)) {
		strbuf_addf(err, "couldn't set '%s'", lock->ref_name);
		unlock_ref(lock);
		return -1;
	}

	unlock_ref(lock);
	return 0;
}

static int create_ref_symlink(struct ref_lock *lock, const char *target)
{
	int ret = -1;
#ifndef NO_SYMLINK_HEAD
	char *ref_path = get_locked_file_path(lock->lk);
	unlink(ref_path);
	ret = symlink(target, ref_path);
	free(ref_path);

	if (ret)
		fprintf(stderr, "no symlink - falling back to symbolic ref\n");
#endif
	return ret;
}

static void update_symref_reflog(struct ref_lock *lock, const char *refname,
				 const char *target, const char *logmsg)
{
	struct strbuf err = STRBUF_INIT;
	unsigned char new_sha1[20];
	if (logmsg && !read_ref(target, new_sha1) &&
	    log_ref_write(refname, lock->old_oid.hash, new_sha1, logmsg, 0, &err)) {
		error("%s", err.buf);
		strbuf_release(&err);
	}
}

static int create_symref_locked(struct ref_lock *lock, const char *refname,
				const char *target, const char *logmsg)
{
	if (prefer_symlink_refs && !create_ref_symlink(lock, target)) {
		update_symref_reflog(lock, refname, target, logmsg);
		return 0;
	}

	if (!fdopen_lock_file(lock->lk, "w"))
		return error("unable to fdopen %s: %s",
			     lock->lk->tempfile.filename.buf, strerror(errno));

	update_symref_reflog(lock, refname, target, logmsg);

	/* no error check; commit_ref will check ferror */
	fprintf(lock->lk->tempfile.fp, "ref: %s\n", target);
	if (commit_ref(lock) < 0)
		return error("unable to write symref for %s: %s", refname,
			     strerror(errno));
	return 0;
}

static int files_create_symref(struct ref_store *ref_store,
			       const char *refname, const char *target,
			       const char *logmsg)
{
	struct files_ref_store *refs =
		files_downcast(ref_store, 0, "create_symref");
	struct strbuf err = STRBUF_INIT;
	struct ref_lock *lock;
	int ret;

	lock = lock_ref_sha1_basic(refs, refname, NULL,
				   NULL, NULL, REF_NODEREF, NULL,
				   &err);
	if (!lock) {
		error("%s", err.buf);
		strbuf_release(&err);
		return -1;
	}

	ret = create_symref_locked(lock, refname, target, logmsg);
	unlock_ref(lock);
	return ret;
}

int set_worktree_head_symref(const char *gitdir, const char *target)
{
	static struct lock_file head_lock;
	struct ref_lock *lock;
	struct strbuf head_path = STRBUF_INIT;
	const char *head_rel;
	int ret;

	strbuf_addf(&head_path, "%s/HEAD", absolute_path(gitdir));
	if (hold_lock_file_for_update(&head_lock, head_path.buf,
				      LOCK_NO_DEREF) < 0) {
		struct strbuf err = STRBUF_INIT;
		unable_to_lock_message(head_path.buf, errno, &err);
		error("%s", err.buf);
		strbuf_release(&err);
		strbuf_release(&head_path);
		return -1;
	}

	/* head_rel will be "HEAD" for the main tree, "worktrees/wt/HEAD" for
	   linked trees */
	head_rel = remove_leading_path(head_path.buf,
				       absolute_path(get_git_common_dir()));
	/* to make use of create_symref_locked(), initialize ref_lock */
	lock = xcalloc(1, sizeof(struct ref_lock));
	lock->lk = &head_lock;
	lock->ref_name = xstrdup(head_rel);

	ret = create_symref_locked(lock, head_rel, target, NULL);

	unlock_ref(lock); /* will free lock */
	strbuf_release(&head_path);
	return ret;
}

static int files_reflog_exists(struct ref_store *ref_store,
			       const char *refname)
{
	struct stat st;

	/* Check validity (but we don't need the result): */
	files_downcast(ref_store, 0, "reflog_exists");

	return !lstat(git_path("logs/%s", refname), &st) &&
		S_ISREG(st.st_mode);
}

static int files_delete_reflog(struct ref_store *ref_store,
			       const char *refname)
{
	/* Check validity (but we don't need the result): */
	files_downcast(ref_store, 0, "delete_reflog");

	return remove_path(git_path("logs/%s", refname));
}

static int show_one_reflog_ent(struct strbuf *sb, each_reflog_ent_fn fn, void *cb_data)
{
	unsigned char osha1[20], nsha1[20];
	char *email_end, *message;
	unsigned long timestamp;
	int tz;

	/* old SP new SP name <email> SP time TAB msg LF */
	if (sb->len < 83 || sb->buf[sb->len - 1] != '\n' ||
	    get_sha1_hex(sb->buf, osha1) || sb->buf[40] != ' ' ||
	    get_sha1_hex(sb->buf + 41, nsha1) || sb->buf[81] != ' ' ||
	    !(email_end = strchr(sb->buf + 82, '>')) ||
	    email_end[1] != ' ' ||
	    !(timestamp = strtoul(email_end + 2, &message, 10)) ||
	    !message || message[0] != ' ' ||
	    (message[1] != '+' && message[1] != '-') ||
	    !isdigit(message[2]) || !isdigit(message[3]) ||
	    !isdigit(message[4]) || !isdigit(message[5]))
		return 0; /* corrupt? */
	email_end[1] = '\0';
	tz = strtol(message + 1, NULL, 10);
	if (message[6] != '\t')
		message += 6;
	else
		message += 7;
	return fn(osha1, nsha1, sb->buf + 82, timestamp, tz, message, cb_data);
}

static char *find_beginning_of_line(char *bob, char *scan)
{
	while (bob < scan && *(--scan) != '\n')
		; /* keep scanning backwards */
	/*
	 * Return either beginning of the buffer, or LF at the end of
	 * the previous line.
	 */
	return scan;
}

static int files_for_each_reflog_ent_reverse(struct ref_store *ref_store,
					     const char *refname,
					     each_reflog_ent_fn fn,
					     void *cb_data)
{
	struct strbuf sb = STRBUF_INIT;
	FILE *logfp;
	long pos;
	int ret = 0, at_tail = 1;

	/* Check validity (but we don't need the result): */
	files_downcast(ref_store, 0, "for_each_reflog_ent_reverse");

	logfp = fopen(git_path("logs/%s", refname), "r");
	if (!logfp)
		return -1;

	/* Jump to the end */
	if (fseek(logfp, 0, SEEK_END) < 0)
		return error("cannot seek back reflog for %s: %s",
			     refname, strerror(errno));
	pos = ftell(logfp);
	while (!ret && 0 < pos) {
		int cnt;
		size_t nread;
		char buf[BUFSIZ];
		char *endp, *scanp;

		/* Fill next block from the end */
		cnt = (sizeof(buf) < pos) ? sizeof(buf) : pos;
		if (fseek(logfp, pos - cnt, SEEK_SET))
			return error("cannot seek back reflog for %s: %s",
				     refname, strerror(errno));
		nread = fread(buf, cnt, 1, logfp);
		if (nread != 1)
			return error("cannot read %d bytes from reflog for %s: %s",
				     cnt, refname, strerror(errno));
		pos -= cnt;

		scanp = endp = buf + cnt;
		if (at_tail && scanp[-1] == '\n')
			/* Looking at the final LF at the end of the file */
			scanp--;
		at_tail = 0;

		while (buf < scanp) {
			/*
			 * terminating LF of the previous line, or the beginning
			 * of the buffer.
			 */
			char *bp;

			bp = find_beginning_of_line(buf, scanp);

			if (*bp == '\n') {
				/*
				 * The newline is the end of the previous line,
				 * so we know we have complete line starting
				 * at (bp + 1). Prefix it onto any prior data
				 * we collected for the line and process it.
				 */
				strbuf_splice(&sb, 0, 0, bp + 1, endp - (bp + 1));
				scanp = bp;
				endp = bp + 1;
				ret = show_one_reflog_ent(&sb, fn, cb_data);
				strbuf_reset(&sb);
				if (ret)
					break;
			} else if (!pos) {
				/*
				 * We are at the start of the buffer, and the
				 * start of the file; there is no previous
				 * line, and we have everything for this one.
				 * Process it, and we can end the loop.
				 */
				strbuf_splice(&sb, 0, 0, buf, endp - buf);
				ret = show_one_reflog_ent(&sb, fn, cb_data);
				strbuf_reset(&sb);
				break;
			}

			if (bp == buf) {
				/*
				 * We are at the start of the buffer, and there
				 * is more file to read backwards. Which means
				 * we are in the middle of a line. Note that we
				 * may get here even if *bp was a newline; that
				 * just means we are at the exact end of the
				 * previous line, rather than some spot in the
				 * middle.
				 *
				 * Save away what we have to be combined with
				 * the data from the next read.
				 */
				strbuf_splice(&sb, 0, 0, buf, endp - buf);
				break;
			}
		}

	}
	if (!ret && sb.len)
		die("BUG: reverse reflog parser had leftover data");

	fclose(logfp);
	strbuf_release(&sb);
	return ret;
}

static int files_for_each_reflog_ent(struct ref_store *ref_store,
				     const char *refname,
				     each_reflog_ent_fn fn, void *cb_data)
{
	FILE *logfp;
	struct strbuf sb = STRBUF_INIT;
	int ret = 0;

	/* Check validity (but we don't need the result): */
	files_downcast(ref_store, 0, "for_each_reflog_ent");

	logfp = fopen(git_path("logs/%s", refname), "r");
	if (!logfp)
		return -1;

	while (!ret && !strbuf_getwholeline(&sb, logfp, '\n'))
		ret = show_one_reflog_ent(&sb, fn, cb_data);
	fclose(logfp);
	strbuf_release(&sb);
	return ret;
}

struct files_reflog_iterator {
	struct ref_iterator base;

	struct dir_iterator *dir_iterator;
	struct object_id oid;
};

static int files_reflog_iterator_advance(struct ref_iterator *ref_iterator)
{
	struct files_reflog_iterator *iter =
		(struct files_reflog_iterator *)ref_iterator;
	struct dir_iterator *diter = iter->dir_iterator;
	int ok;

	while ((ok = dir_iterator_advance(diter)) == ITER_OK) {
		int flags;

		if (!S_ISREG(diter->st.st_mode))
			continue;
		if (diter->basename[0] == '.')
			continue;
		if (ends_with(diter->basename, ".lock"))
			continue;

		if (read_ref_full(diter->relative_path, 0,
				  iter->oid.hash, &flags)) {
			error("bad ref for %s", diter->path.buf);
			continue;
		}

		iter->base.refname = diter->relative_path;
		iter->base.oid = &iter->oid;
		iter->base.flags = flags;
		return ITER_OK;
	}

	iter->dir_iterator = NULL;
	if (ref_iterator_abort(ref_iterator) == ITER_ERROR)
		ok = ITER_ERROR;
	return ok;
}

static int files_reflog_iterator_peel(struct ref_iterator *ref_iterator,
				   struct object_id *peeled)
{
	die("BUG: ref_iterator_peel() called for reflog_iterator");
}

static int files_reflog_iterator_abort(struct ref_iterator *ref_iterator)
{
	struct files_reflog_iterator *iter =
		(struct files_reflog_iterator *)ref_iterator;
	int ok = ITER_DONE;

	if (iter->dir_iterator)
		ok = dir_iterator_abort(iter->dir_iterator);

	base_ref_iterator_free(ref_iterator);
	return ok;
}

static struct ref_iterator_vtable files_reflog_iterator_vtable = {
	files_reflog_iterator_advance,
	files_reflog_iterator_peel,
	files_reflog_iterator_abort
};

static struct ref_iterator *files_reflog_iterator_begin(struct ref_store *ref_store)
{
	struct files_reflog_iterator *iter = xcalloc(1, sizeof(*iter));
	struct ref_iterator *ref_iterator = &iter->base;

	/* Check validity (but we don't need the result): */
	files_downcast(ref_store, 0, "reflog_iterator_begin");

	base_ref_iterator_init(ref_iterator, &files_reflog_iterator_vtable);
	iter->dir_iterator = dir_iterator_begin(git_path("logs"));
	return ref_iterator;
}

static int ref_update_reject_duplicates(struct string_list *refnames,
					struct strbuf *err)
{
	int i, n = refnames->nr;

	assert(err);

	for (i = 1; i < n; i++)
		if (!strcmp(refnames->items[i - 1].string, refnames->items[i].string)) {
			strbuf_addf(err,
				    "multiple updates for ref '%s' not allowed.",
				    refnames->items[i].string);
			return 1;
		}
	return 0;
}

/*
 * If update is a direct update of head_ref (the reference pointed to
 * by HEAD), then add an extra REF_LOG_ONLY update for HEAD.
 */
static int split_head_update(struct ref_update *update,
			     struct ref_transaction *transaction,
			     const char *head_ref,
			     struct string_list *affected_refnames,
			     struct strbuf *err)
{
	struct string_list_item *item;
	struct ref_update *new_update;

	if ((update->flags & REF_LOG_ONLY) ||
	    (update->flags & REF_ISPRUNING) ||
	    (update->flags & REF_UPDATE_VIA_HEAD))
		return 0;

	if (strcmp(update->refname, head_ref))
		return 0;

	/*
	 * First make sure that HEAD is not already in the
	 * transaction. This insertion is O(N) in the transaction
	 * size, but it happens at most once per transaction.
	 */
	item = string_list_insert(affected_refnames, "HEAD");
	if (item->util) {
		/* An entry already existed */
		strbuf_addf(err,
			    "multiple updates for 'HEAD' (including one "
			    "via its referent '%s') are not allowed",
			    update->refname);
		return TRANSACTION_NAME_CONFLICT;
	}

	new_update = ref_transaction_add_update(
			transaction, "HEAD",
			update->flags | REF_LOG_ONLY | REF_NODEREF,
			update->new_sha1, update->old_sha1,
			update->msg);

	item->util = new_update;

	return 0;
}

/*
 * update is for a symref that points at referent and doesn't have
 * REF_NODEREF set. Split it into two updates:
 * - The original update, but with REF_LOG_ONLY and REF_NODEREF set
 * - A new, separate update for the referent reference
 * Note that the new update will itself be subject to splitting when
 * the iteration gets to it.
 */
static int split_symref_update(struct files_ref_store *refs,
			       struct ref_update *update,
			       const char *referent,
			       struct ref_transaction *transaction,
			       struct string_list *affected_refnames,
			       struct strbuf *err)
{
	struct string_list_item *item;
	struct ref_update *new_update;
	unsigned int new_flags;

	/*
	 * First make sure that referent is not already in the
	 * transaction. This insertion is O(N) in the transaction
	 * size, but it happens at most once per symref in a
	 * transaction.
	 */
	item = string_list_insert(affected_refnames, referent);
	if (item->util) {
		/* An entry already existed */
		strbuf_addf(err,
			    "multiple updates for '%s' (including one "
			    "via symref '%s') are not allowed",
			    referent, update->refname);
		return TRANSACTION_NAME_CONFLICT;
	}

	new_flags = update->flags;
	if (!strcmp(update->refname, "HEAD")) {
		/*
		 * Record that the new update came via HEAD, so that
		 * when we process it, split_head_update() doesn't try
		 * to add another reflog update for HEAD. Note that
		 * this bit will be propagated if the new_update
		 * itself needs to be split.
		 */
		new_flags |= REF_UPDATE_VIA_HEAD;
	}

	new_update = ref_transaction_add_update(
			transaction, referent, new_flags,
			update->new_sha1, update->old_sha1,
			update->msg);

	new_update->parent_update = update;

	/*
	 * Change the symbolic ref update to log only. Also, it
	 * doesn't need to check its old SHA-1 value, as that will be
	 * done when new_update is processed.
	 */
	update->flags |= REF_LOG_ONLY | REF_NODEREF;
	update->flags &= ~REF_HAVE_OLD;

	item->util = new_update;

	return 0;
}

/*
 * Return the refname under which update was originally requested.
 */
static const char *original_update_refname(struct ref_update *update)
{
	while (update->parent_update)
		update = update->parent_update;

	return update->refname;
}

/*
 * Check whether the REF_HAVE_OLD and old_oid values stored in update
 * are consistent with oid, which is the reference's current value. If
 * everything is OK, return 0; otherwise, write an error message to
 * err and return -1.
 */
static int check_old_oid(struct ref_update *update, struct object_id *oid,
			 struct strbuf *err)
{
	if (!(update->flags & REF_HAVE_OLD) ||
		   !hashcmp(oid->hash, update->old_sha1))
		return 0;

	if (is_null_sha1(update->old_sha1))
		strbuf_addf(err, "cannot lock ref '%s': "
			    "reference already exists",
			    original_update_refname(update));
	else if (is_null_oid(oid))
		strbuf_addf(err, "cannot lock ref '%s': "
			    "reference is missing but expected %s",
			    original_update_refname(update),
			    sha1_to_hex(update->old_sha1));
	else
		strbuf_addf(err, "cannot lock ref '%s': "
			    "is at %s but expected %s",
			    original_update_refname(update),
			    oid_to_hex(oid),
			    sha1_to_hex(update->old_sha1));

	return -1;
}

/*
 * Prepare for carrying out update:
 * - Lock the reference referred to by update.
 * - Read the reference under lock.
 * - Check that its old SHA-1 value (if specified) is correct, and in
 *   any case record it in update->lock->old_oid for later use when
 *   writing the reflog.
 * - If it is a symref update without REF_NODEREF, split it up into a
 *   REF_LOG_ONLY update of the symref and add a separate update for
 *   the referent to transaction.
 * - If it is an update of head_ref, add a corresponding REF_LOG_ONLY
 *   update of HEAD.
 */
static int lock_ref_for_update(struct files_ref_store *refs,
			       struct ref_update *update,
			       struct ref_transaction *transaction,
			       const char *head_ref,
			       struct string_list *affected_refnames,
			       struct strbuf *err)
{
	struct strbuf referent = STRBUF_INIT;
	int mustexist = (update->flags & REF_HAVE_OLD) &&
		!is_null_sha1(update->old_sha1);
	int ret;
	struct ref_lock *lock;

	assert_main_repository(&refs->base, "lock_ref_for_update");

	if ((update->flags & REF_HAVE_NEW) && is_null_sha1(update->new_sha1))
		update->flags |= REF_DELETING;

	if (head_ref) {
		ret = split_head_update(update, transaction, head_ref,
					affected_refnames, err);
		if (ret)
			return ret;
	}

	ret = lock_raw_ref(refs, update->refname, mustexist,
			   affected_refnames, NULL,
			   &lock, &referent,
			   &update->type, err);
	if (ret) {
		char *reason;

		reason = strbuf_detach(err, NULL);
		strbuf_addf(err, "cannot lock ref '%s': %s",
			    original_update_refname(update), reason);
		free(reason);
		return ret;
	}

	update->backend_data = lock;

	if (update->type & REF_ISSYMREF) {
		if (update->flags & REF_NODEREF) {
			/*
			 * We won't be reading the referent as part of
			 * the transaction, so we have to read it here
			 * to record and possibly check old_sha1:
			 */
			if (read_ref_full(referent.buf, 0,
					  lock->old_oid.hash, NULL)) {
				if (update->flags & REF_HAVE_OLD) {
					strbuf_addf(err, "cannot lock ref '%s': "
						    "error reading reference",
						    original_update_refname(update));
					return -1;
				}
			} else if (check_old_oid(update, &lock->old_oid, err)) {
				return TRANSACTION_GENERIC_ERROR;
			}
		} else {
			/*
			 * Create a new update for the reference this
			 * symref is pointing at. Also, we will record
			 * and verify old_sha1 for this update as part
			 * of processing the split-off update, so we
			 * don't have to do it here.
			 */
			ret = split_symref_update(refs, update,
						  referent.buf, transaction,
						  affected_refnames, err);
			if (ret)
				return ret;
		}
	} else {
		struct ref_update *parent_update;

		if (check_old_oid(update, &lock->old_oid, err))
			return TRANSACTION_GENERIC_ERROR;

		/*
		 * If this update is happening indirectly because of a
		 * symref update, record the old SHA-1 in the parent
		 * update:
		 */
		for (parent_update = update->parent_update;
		     parent_update;
		     parent_update = parent_update->parent_update) {
			struct ref_lock *parent_lock = parent_update->backend_data;
			oidcpy(&parent_lock->old_oid, &lock->old_oid);
		}
	}

	if ((update->flags & REF_HAVE_NEW) &&
	    !(update->flags & REF_DELETING) &&
	    !(update->flags & REF_LOG_ONLY)) {
		if (!(update->type & REF_ISSYMREF) &&
		    !hashcmp(lock->old_oid.hash, update->new_sha1)) {
			/*
			 * The reference already has the desired
			 * value, so we don't need to write it.
			 */
		} else if (write_ref_to_lockfile(lock, update->new_sha1,
						 err)) {
			char *write_err = strbuf_detach(err, NULL);

			/*
			 * The lock was freed upon failure of
			 * write_ref_to_lockfile():
			 */
			update->backend_data = NULL;
			strbuf_addf(err,
				    "cannot update ref '%s': %s",
				    update->refname, write_err);
			free(write_err);
			return TRANSACTION_GENERIC_ERROR;
		} else {
			update->flags |= REF_NEEDS_COMMIT;
		}
	}
	if (!(update->flags & REF_NEEDS_COMMIT)) {
		/*
		 * We didn't call write_ref_to_lockfile(), so
		 * the lockfile is still open. Close it to
		 * free up the file descriptor:
		 */
		if (close_ref(lock)) {
			strbuf_addf(err, "couldn't close '%s.lock'",
				    update->refname);
			return TRANSACTION_GENERIC_ERROR;
		}
	}
	return 0;
}

static int files_transaction_commit(struct ref_store *ref_store,
				    struct ref_transaction *transaction,
				    struct strbuf *err)
{
	struct files_ref_store *refs =
		files_downcast(ref_store, 0, "ref_transaction_commit");
	int ret = 0, i;
	struct string_list refs_to_delete = STRING_LIST_INIT_NODUP;
	struct string_list_item *ref_to_delete;
	struct string_list affected_refnames = STRING_LIST_INIT_NODUP;
	char *head_ref = NULL;
	int head_type;
	struct object_id head_oid;

	assert(err);

	if (transaction->state != REF_TRANSACTION_OPEN)
		die("BUG: commit called for transaction that is not open");

	if (!transaction->nr) {
		transaction->state = REF_TRANSACTION_CLOSED;
		return 0;
	}

	/*
	 * Fail if a refname appears more than once in the
	 * transaction. (If we end up splitting up any updates using
	 * split_symref_update() or split_head_update(), those
	 * functions will check that the new updates don't have the
	 * same refname as any existing ones.)
	 */
	for (i = 0; i < transaction->nr; i++) {
		struct ref_update *update = transaction->updates[i];
		struct string_list_item *item =
			string_list_append(&affected_refnames, update->refname);

		/*
		 * We store a pointer to update in item->util, but at
		 * the moment we never use the value of this field
		 * except to check whether it is non-NULL.
		 */
		item->util = update;
	}
	string_list_sort(&affected_refnames);
	if (ref_update_reject_duplicates(&affected_refnames, err)) {
		ret = TRANSACTION_GENERIC_ERROR;
		goto cleanup;
	}

	/*
	 * Special hack: If a branch is updated directly and HEAD
	 * points to it (may happen on the remote side of a push
	 * for example) then logically the HEAD reflog should be
	 * updated too.
	 *
	 * A generic solution would require reverse symref lookups,
	 * but finding all symrefs pointing to a given branch would be
	 * rather costly for this rare event (the direct update of a
	 * branch) to be worth it. So let's cheat and check with HEAD
	 * only, which should cover 99% of all usage scenarios (even
	 * 100% of the default ones).
	 *
	 * So if HEAD is a symbolic reference, then record the name of
	 * the reference that it points to. If we see an update of
	 * head_ref within the transaction, then split_head_update()
	 * arranges for the reflog of HEAD to be updated, too.
	 */
	head_ref = resolve_refdup("HEAD", RESOLVE_REF_NO_RECURSE,
				  head_oid.hash, &head_type);

	if (head_ref && !(head_type & REF_ISSYMREF)) {
		free(head_ref);
		head_ref = NULL;
	}

	/*
	 * Acquire all locks, verify old values if provided, check
	 * that new values are valid, and write new values to the
	 * lockfiles, ready to be activated. Only keep one lockfile
	 * open at a time to avoid running out of file descriptors.
	 */
	for (i = 0; i < transaction->nr; i++) {
		struct ref_update *update = transaction->updates[i];

		ret = lock_ref_for_update(refs, update, transaction,
					  head_ref, &affected_refnames, err);
		if (ret)
			goto cleanup;
	}

	/* Perform updates first so live commits remain referenced */
	for (i = 0; i < transaction->nr; i++) {
		struct ref_update *update = transaction->updates[i];
		struct ref_lock *lock = update->backend_data;

		if (update->flags & REF_NEEDS_COMMIT ||
		    update->flags & REF_LOG_ONLY) {
			if (log_ref_write(lock->ref_name, lock->old_oid.hash,
					  update->new_sha1,
					  update->msg, update->flags, err)) {
				char *old_msg = strbuf_detach(err, NULL);

				strbuf_addf(err, "cannot update the ref '%s': %s",
					    lock->ref_name, old_msg);
				free(old_msg);
				unlock_ref(lock);
				update->backend_data = NULL;
				ret = TRANSACTION_GENERIC_ERROR;
				goto cleanup;
			}
		}
		if (update->flags & REF_NEEDS_COMMIT) {
			clear_loose_ref_cache(refs);
			if (commit_ref(lock)) {
				strbuf_addf(err, "couldn't set '%s'", lock->ref_name);
				unlock_ref(lock);
				update->backend_data = NULL;
				ret = TRANSACTION_GENERIC_ERROR;
				goto cleanup;
			}
		}
	}
	/* Perform deletes now that updates are safely completed */
	for (i = 0; i < transaction->nr; i++) {
		struct ref_update *update = transaction->updates[i];
		struct ref_lock *lock = update->backend_data;

		if (update->flags & REF_DELETING &&
		    !(update->flags & REF_LOG_ONLY)) {
			if (delete_ref_loose(lock, update->type, err)) {
				ret = TRANSACTION_GENERIC_ERROR;
				goto cleanup;
			}

			if (!(update->flags & REF_ISPRUNING))
				string_list_append(&refs_to_delete,
						   lock->ref_name);
		}
	}

	if (repack_without_refs(refs, &refs_to_delete, err)) {
		ret = TRANSACTION_GENERIC_ERROR;
		goto cleanup;
	}
	for_each_string_list_item(ref_to_delete, &refs_to_delete)
		unlink_or_warn(git_path("logs/%s", ref_to_delete->string));
	clear_loose_ref_cache(refs);

cleanup:
	transaction->state = REF_TRANSACTION_CLOSED;

	for (i = 0; i < transaction->nr; i++)
		if (transaction->updates[i]->backend_data)
			unlock_ref(transaction->updates[i]->backend_data);
	string_list_clear(&refs_to_delete, 0);
	free(head_ref);
	string_list_clear(&affected_refnames, 0);

	return ret;
}

static int ref_present(const char *refname,
		       const struct object_id *oid, int flags, void *cb_data)
{
	struct string_list *affected_refnames = cb_data;

	return string_list_has_string(affected_refnames, refname);
}

static int files_initial_transaction_commit(struct ref_store *ref_store,
					    struct ref_transaction *transaction,
					    struct strbuf *err)
{
	struct files_ref_store *refs =
		files_downcast(ref_store, 0, "initial_ref_transaction_commit");
	int ret = 0, i;
	struct string_list affected_refnames = STRING_LIST_INIT_NODUP;

	assert(err);

	if (transaction->state != REF_TRANSACTION_OPEN)
		die("BUG: commit called for transaction that is not open");

	/* Fail if a refname appears more than once in the transaction: */
	for (i = 0; i < transaction->nr; i++)
		string_list_append(&affected_refnames,
				   transaction->updates[i]->refname);
	string_list_sort(&affected_refnames);
	if (ref_update_reject_duplicates(&affected_refnames, err)) {
		ret = TRANSACTION_GENERIC_ERROR;
		goto cleanup;
	}

	/*
	 * It's really undefined to call this function in an active
	 * repository or when there are existing references: we are
	 * only locking and changing packed-refs, so (1) any
	 * simultaneous processes might try to change a reference at
	 * the same time we do, and (2) any existing loose versions of
	 * the references that we are setting would have precedence
	 * over our values. But some remote helpers create the remote
	 * "HEAD" and "master" branches before calling this function,
	 * so here we really only check that none of the references
	 * that we are creating already exists.
	 */
	if (for_each_rawref(ref_present, &affected_refnames))
		die("BUG: initial ref transaction called with existing refs");

	for (i = 0; i < transaction->nr; i++) {
		struct ref_update *update = transaction->updates[i];

		if ((update->flags & REF_HAVE_OLD) &&
		    !is_null_sha1(update->old_sha1))
			die("BUG: initial ref transaction with old_sha1 set");
		if (verify_refname_available(update->refname,
					     &affected_refnames, NULL,
					     err)) {
			ret = TRANSACTION_NAME_CONFLICT;
			goto cleanup;
		}
	}

	if (lock_packed_refs(refs, 0)) {
		strbuf_addf(err, "unable to lock packed-refs file: %s",
			    strerror(errno));
		ret = TRANSACTION_GENERIC_ERROR;
		goto cleanup;
	}

	for (i = 0; i < transaction->nr; i++) {
		struct ref_update *update = transaction->updates[i];

		if ((update->flags & REF_HAVE_NEW) &&
		    !is_null_sha1(update->new_sha1))
			add_packed_ref(refs, update->refname, update->new_sha1);
	}

	if (commit_packed_refs(refs)) {
		strbuf_addf(err, "unable to commit packed-refs file: %s",
			    strerror(errno));
		ret = TRANSACTION_GENERIC_ERROR;
		goto cleanup;
	}

cleanup:
	transaction->state = REF_TRANSACTION_CLOSED;
	string_list_clear(&affected_refnames, 0);
	return ret;
}

struct expire_reflog_cb {
	unsigned int flags;
	reflog_expiry_should_prune_fn *should_prune_fn;
	void *policy_cb;
	FILE *newlog;
	unsigned char last_kept_sha1[20];
};

static int expire_reflog_ent(unsigned char *osha1, unsigned char *nsha1,
			     const char *email, unsigned long timestamp, int tz,
			     const char *message, void *cb_data)
{
	struct expire_reflog_cb *cb = cb_data;
	struct expire_reflog_policy_cb *policy_cb = cb->policy_cb;

	if (cb->flags & EXPIRE_REFLOGS_REWRITE)
		osha1 = cb->last_kept_sha1;

	if ((*cb->should_prune_fn)(osha1, nsha1, email, timestamp, tz,
				   message, policy_cb)) {
		if (!cb->newlog)
			printf("would prune %s", message);
		else if (cb->flags & EXPIRE_REFLOGS_VERBOSE)
			printf("prune %s", message);
	} else {
		if (cb->newlog) {
			fprintf(cb->newlog, "%s %s %s %lu %+05d\t%s",
				sha1_to_hex(osha1), sha1_to_hex(nsha1),
				email, timestamp, tz, message);
			hashcpy(cb->last_kept_sha1, nsha1);
		}
		if (cb->flags & EXPIRE_REFLOGS_VERBOSE)
			printf("keep %s", message);
	}
	return 0;
}

static int files_reflog_expire(struct ref_store *ref_store,
			       const char *refname, const unsigned char *sha1,
			       unsigned int flags,
			       reflog_expiry_prepare_fn prepare_fn,
			       reflog_expiry_should_prune_fn should_prune_fn,
			       reflog_expiry_cleanup_fn cleanup_fn,
			       void *policy_cb_data)
{
	struct files_ref_store *refs =
		files_downcast(ref_store, 0, "reflog_expire");
	static struct lock_file reflog_lock;
	struct expire_reflog_cb cb;
	struct ref_lock *lock;
	char *log_file;
	int status = 0;
	int type;
	struct strbuf err = STRBUF_INIT;

	memset(&cb, 0, sizeof(cb));
	cb.flags = flags;
	cb.policy_cb = policy_cb_data;
	cb.should_prune_fn = should_prune_fn;

	/*
	 * The reflog file is locked by holding the lock on the
	 * reference itself, plus we might need to update the
	 * reference if --updateref was specified:
	 */
	lock = lock_ref_sha1_basic(refs, refname, sha1,
				   NULL, NULL, REF_NODEREF,
				   &type, &err);
	if (!lock) {
		error("cannot lock ref '%s': %s", refname, err.buf);
		strbuf_release(&err);
		return -1;
	}
	if (!reflog_exists(refname)) {
		unlock_ref(lock);
		return 0;
	}

	log_file = git_pathdup("logs/%s", refname);
	if (!(flags & EXPIRE_REFLOGS_DRY_RUN)) {
		/*
		 * Even though holding $GIT_DIR/logs/$reflog.lock has
		 * no locking implications, we use the lock_file
		 * machinery here anyway because it does a lot of the
		 * work we need, including cleaning up if the program
		 * exits unexpectedly.
		 */
		if (hold_lock_file_for_update(&reflog_lock, log_file, 0) < 0) {
			struct strbuf err = STRBUF_INIT;
			unable_to_lock_message(log_file, errno, &err);
			error("%s", err.buf);
			strbuf_release(&err);
			goto failure;
		}
		cb.newlog = fdopen_lock_file(&reflog_lock, "w");
		if (!cb.newlog) {
			error("cannot fdopen %s (%s)",
			      get_lock_file_path(&reflog_lock), strerror(errno));
			goto failure;
		}
	}

	(*prepare_fn)(refname, sha1, cb.policy_cb);
	for_each_reflog_ent(refname, expire_reflog_ent, &cb);
	(*cleanup_fn)(cb.policy_cb);

	if (!(flags & EXPIRE_REFLOGS_DRY_RUN)) {
		/*
		 * It doesn't make sense to adjust a reference pointed
		 * to by a symbolic ref based on expiring entries in
		 * the symbolic reference's reflog. Nor can we update
		 * a reference if there are no remaining reflog
		 * entries.
		 */
		int update = (flags & EXPIRE_REFLOGS_UPDATE_REF) &&
			!(type & REF_ISSYMREF) &&
			!is_null_sha1(cb.last_kept_sha1);

		if (close_lock_file(&reflog_lock)) {
			status |= error("couldn't write %s: %s", log_file,
					strerror(errno));
		} else if (update &&
			   (write_in_full(get_lock_file_fd(lock->lk),
				sha1_to_hex(cb.last_kept_sha1), 40) != 40 ||
			    write_str_in_full(get_lock_file_fd(lock->lk), "\n") != 1 ||
			    close_ref(lock) < 0)) {
			status |= error("couldn't write %s",
					get_lock_file_path(lock->lk));
			rollback_lock_file(&reflog_lock);
		} else if (commit_lock_file(&reflog_lock)) {
			status |= error("unable to write reflog '%s' (%s)",
					log_file, strerror(errno));
		} else if (update && commit_ref(lock)) {
			status |= error("couldn't set %s", lock->ref_name);
		}
	}
	free(log_file);
	unlock_ref(lock);
	return status;

 failure:
	rollback_lock_file(&reflog_lock);
	free(log_file);
	unlock_ref(lock);
	return -1;
}

static int files_init_db(struct ref_store *ref_store, struct strbuf *err)
{
	/* Check validity (but we don't need the result): */
	files_downcast(ref_store, 0, "init_db");

	/*
	 * Create .git/refs/{heads,tags}
	 */
	safe_create_dir(git_path("refs/heads"), 1);
	safe_create_dir(git_path("refs/tags"), 1);
	if (get_shared_repository()) {
		adjust_shared_perm(git_path("refs/heads"));
		adjust_shared_perm(git_path("refs/tags"));
	}
	return 0;
}

struct ref_storage_be refs_be_files = {
	NULL,
	"files",
	files_ref_store_create,
	files_init_db,
	files_transaction_commit,
	files_initial_transaction_commit,

	files_pack_refs,
	files_peel_ref,
	files_create_symref,
	files_delete_refs,
	files_rename_ref,

	files_ref_iterator_begin,
	files_read_raw_ref,
	files_verify_refname_available,

	files_reflog_iterator_begin,
	files_for_each_reflog_ent,
	files_for_each_reflog_ent_reverse,
	files_reflog_exists,
	files_create_reflog,
	files_delete_reflog,
	files_reflog_expire
};<|MERGE_RESOLUTION|>--- conflicted
+++ resolved
@@ -1203,13 +1203,8 @@
 	size_t path_baselen;
 	int err = 0;
 
-<<<<<<< HEAD
-	if (*refs->name)
-		err = strbuf_git_path_submodule(&path, refs->name, "%s", dirname);
-=======
 	if (*refs->base.submodule)
-		strbuf_git_path_submodule(&path, refs->base.submodule, "%s", dirname);
->>>>>>> 0c09ec07
+		err = strbuf_git_path_submodule(&path, refs->base.submodule, "%s", dirname);
 	else
 		strbuf_git_path(&path, "%s", dirname);
 	path_baselen = path.len;
