--- conflicted
+++ resolved
@@ -354,11 +354,7 @@
 
 /*
  * Delete the specified reference. If old_oid is non-NULL, then
-<<<<<<< HEAD
- * verify that the current value of the reference is old_sha1 before
-=======
  * verify that the current value of the reference is old_oid before
->>>>>>> 78fb4579
  * deleting it. If old_oid is NULL, delete the reference if it
  * exists, regardless of its old value. It is an error for old_oid to
  * be null_oid. msg and flags are passed through to
@@ -498,13 +494,6 @@
  */
 
 /*
-<<<<<<< HEAD
- * Add a reference update to transaction. new_oid is the value that
- * the reference should have after the update, or null_oid if it
- * should be deleted. If new_oid is NULL, then the reference is not
- * changed at all. old_oid is the value that the reference must have
- * before the update, or null_oid if it must not have existed
-=======
  * The following flags can be passed to ref_transaction_update() etc.
  * Internally, they are stored in `ref_update::flags`, along with some
  * internal flags.
@@ -536,7 +525,6 @@
  * should be deleted. If `new_oid` is NULL, then the reference is not
  * changed at all. `old_oid` is the value that the reference must have
  * before the update, or `null_oid` if it must not have existed
->>>>>>> 78fb4579
  * beforehand. The old value is checked after the lock is taken to
  * prevent races. If the old value doesn't agree with old_oid, the
  * whole transaction fails. If old_oid is NULL, then the previous
