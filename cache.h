#ifndef CACHE_H
#define CACHE_H

#include "git-compat-util.h"
#include "strbuf.h"
#include "hash.h"
#include "advice.h"
#include "gettext.h"
#include "convert.h"

#include SHA1_HEADER
#ifndef git_SHA_CTX
#define git_SHA_CTX	SHA_CTX
#define git_SHA1_Init	SHA1_Init
#define git_SHA1_Update	SHA1_Update
#define git_SHA1_Final	SHA1_Final
#endif

#include <zlib.h>
typedef struct git_zstream {
	z_stream z;
	unsigned long avail_in;
	unsigned long avail_out;
	unsigned long total_in;
	unsigned long total_out;
	unsigned char *next_in;
	unsigned char *next_out;
} git_zstream;

void git_inflate_init(git_zstream *);
void git_inflate_init_gzip_only(git_zstream *);
void git_inflate_end(git_zstream *);
int git_inflate(git_zstream *, int flush);

void git_deflate_init(git_zstream *, int level);
void git_deflate_init_gzip(git_zstream *, int level);
void git_deflate_end(git_zstream *);
int git_deflate_abort(git_zstream *);
int git_deflate_end_gently(git_zstream *);
int git_deflate(git_zstream *, int flush);
unsigned long git_deflate_bound(git_zstream *, unsigned long);

#if defined(DT_UNKNOWN) && !defined(NO_D_TYPE_IN_DIRENT)
#define DTYPE(de)	((de)->d_type)
#else
#undef DT_UNKNOWN
#undef DT_DIR
#undef DT_REG
#undef DT_LNK
#define DT_UNKNOWN	0
#define DT_DIR		1
#define DT_REG		2
#define DT_LNK		3
#define DTYPE(de)	DT_UNKNOWN
#endif

/* unknown mode (impossible combination S_IFIFO|S_IFCHR) */
#define S_IFINVALID     0030000

/*
 * A "directory link" is a link to another git directory.
 *
 * The value 0160000 is not normally a valid mode, and
 * also just happens to be S_IFDIR + S_IFLNK
 *
 * NOTE! We *really* shouldn't depend on the S_IFxxx macros
 * always having the same values everywhere. We should use
 * our internal git values for these things, and then we can
 * translate that to the OS-specific value. It just so
 * happens that everybody shares the same bit representation
 * in the UNIX world (and apparently wider too..)
 */
#define S_IFGITLINK	0160000
#define S_ISGITLINK(m)	(((m) & S_IFMT) == S_IFGITLINK)

/*
 * Intensive research over the course of many years has shown that
 * port 9418 is totally unused by anything else. Or
 *
 *	Your search - "port 9418" - did not match any documents.
 *
 * as www.google.com puts it.
 *
 * This port has been properly assigned for git use by IANA:
 * git (Assigned-9418) [I06-050728-0001].
 *
 *	git  9418/tcp   git pack transfer service
 *	git  9418/udp   git pack transfer service
 *
 * with Linus Torvalds <torvalds@osdl.org> as the point of
 * contact. September 2005.
 *
 * See http://www.iana.org/assignments/port-numbers
 */
#define DEFAULT_GIT_PORT 9418

/*
 * Basic data structures for the directory cache
 */

#define CACHE_SIGNATURE 0x44495243	/* "DIRC" */
struct cache_header {
	unsigned int hdr_signature;
	unsigned int hdr_version;
	unsigned int hdr_entries;
};

#define INDEX_FORMAT_LB 2
#define INDEX_FORMAT_UB 4

/*
 * The "cache_time" is just the low 32 bits of the
 * time. It doesn't matter if it overflows - we only
 * check it for equality in the 32 bits we save.
 */
struct cache_time {
	unsigned int sec;
	unsigned int nsec;
};

struct cache_entry {
	struct cache_time ce_ctime;
	struct cache_time ce_mtime;
	unsigned int ce_dev;
	unsigned int ce_ino;
	unsigned int ce_mode;
	unsigned int ce_uid;
	unsigned int ce_gid;
	unsigned int ce_size;
	unsigned int ce_flags;
	unsigned int ce_namelen;
	unsigned char sha1[20];
	struct cache_entry *next;
	struct cache_entry *dir_next;
	char name[FLEX_ARRAY]; /* more */
};

#define CE_STAGEMASK (0x3000)
#define CE_EXTENDED  (0x4000)
#define CE_VALID     (0x8000)
#define CE_STAGESHIFT 12

/*
 * Range 0xFFFF0000 in ce_flags is divided into
 * two parts: in-memory flags and on-disk ones.
 * Flags in CE_EXTENDED_FLAGS will get saved on-disk
 * if you want to save a new flag, add it in
 * CE_EXTENDED_FLAGS
 *
 * In-memory only flags
 */
#define CE_UPDATE            (1 << 16)
#define CE_REMOVE            (1 << 17)
#define CE_UPTODATE          (1 << 18)
#define CE_ADDED             (1 << 19)

#define CE_HASHED            (1 << 20)
#define CE_UNHASHED          (1 << 21)
#define CE_WT_REMOVE         (1 << 22) /* remove in work directory */
#define CE_CONFLICTED        (1 << 23)

#define CE_UNPACKED          (1 << 24)
#define CE_NEW_SKIP_WORKTREE (1 << 25)

/*
 * Extended on-disk flags
 */
#define CE_INTENT_TO_ADD     (1 << 29)
#define CE_SKIP_WORKTREE     (1 << 30)
/* CE_EXTENDED2 is for future extension */
#define CE_EXTENDED2         (1 << 31)

#define CE_EXTENDED_FLAGS (CE_INTENT_TO_ADD | CE_SKIP_WORKTREE)

/*
 * Safeguard to avoid saving wrong flags:
 *  - CE_EXTENDED2 won't get saved until its semantic is known
 *  - Bits in 0x0000FFFF have been saved in ce_flags already
 *  - Bits in 0x003F0000 are currently in-memory flags
 */
#if CE_EXTENDED_FLAGS & 0x803FFFFF
#error "CE_EXTENDED_FLAGS out of range"
#endif

/*
 * Copy the sha1 and stat state of a cache entry from one to
 * another. But we never change the name, or the hash state!
 */
#define CE_STATE_MASK (CE_HASHED | CE_UNHASHED)
static inline void copy_cache_entry(struct cache_entry *dst, struct cache_entry *src)
{
	unsigned int state = dst->ce_flags & CE_STATE_MASK;

	/* Don't copy hash chain and name */
	memcpy(dst, src, offsetof(struct cache_entry, next));

	/* Restore the hash state */
	dst->ce_flags = (dst->ce_flags & ~CE_STATE_MASK) | state;
}

static inline unsigned create_ce_flags(unsigned stage)
{
	return (stage << CE_STAGESHIFT);
}

#define ce_namelen(ce) ((ce)->ce_namelen)
#define ce_size(ce) cache_entry_size(ce_namelen(ce))
#define ce_stage(ce) ((CE_STAGEMASK & (ce)->ce_flags) >> CE_STAGESHIFT)
#define ce_uptodate(ce) ((ce)->ce_flags & CE_UPTODATE)
#define ce_skip_worktree(ce) ((ce)->ce_flags & CE_SKIP_WORKTREE)
#define ce_mark_uptodate(ce) ((ce)->ce_flags |= CE_UPTODATE)

#define ce_permissions(mode) (((mode) & 0100) ? 0755 : 0644)
static inline unsigned int create_ce_mode(unsigned int mode)
{
	if (S_ISLNK(mode))
		return S_IFLNK;
	if (S_ISDIR(mode) || S_ISGITLINK(mode))
		return S_IFGITLINK;
	return S_IFREG | ce_permissions(mode);
}
static inline unsigned int ce_mode_from_stat(struct cache_entry *ce, unsigned int mode)
{
	extern int trust_executable_bit, has_symlinks;
	if (!has_symlinks && S_ISREG(mode) &&
	    ce && S_ISLNK(ce->ce_mode))
		return ce->ce_mode;
	if (!trust_executable_bit && S_ISREG(mode)) {
		if (ce && S_ISREG(ce->ce_mode))
			return ce->ce_mode;
		return create_ce_mode(0666);
	}
	return create_ce_mode(mode);
}
static inline int ce_to_dtype(const struct cache_entry *ce)
{
	unsigned ce_mode = ntohl(ce->ce_mode);
	if (S_ISREG(ce_mode))
		return DT_REG;
	else if (S_ISDIR(ce_mode) || S_ISGITLINK(ce_mode))
		return DT_DIR;
	else if (S_ISLNK(ce_mode))
		return DT_LNK;
	else
		return DT_UNKNOWN;
}
static inline unsigned int canon_mode(unsigned int mode)
{
	if (S_ISREG(mode))
		return S_IFREG | ce_permissions(mode);
	if (S_ISLNK(mode))
		return S_IFLNK;
	if (S_ISDIR(mode))
		return S_IFDIR;
	return S_IFGITLINK;
}

#define cache_entry_size(len) (offsetof(struct cache_entry,name) + (len) + 1)

struct index_state {
	struct cache_entry **cache;
	unsigned int version;
	unsigned int cache_nr, cache_alloc, cache_changed;
	struct string_list *resolve_undo;
	struct cache_tree *cache_tree;
	struct cache_time timestamp;
	unsigned name_hash_initialized : 1,
		 initialized : 1;
	struct hash_table name_hash;
};

extern struct index_state the_index;

/* Name hashing */
extern void add_name_hash(struct index_state *istate, struct cache_entry *ce);
/*
 * We don't actually *remove* it, we can just mark it invalid so that
 * we won't find it in lookups.
 *
 * Not only would we have to search the lists (simple enough), but
 * we'd also have to rehash other hash buckets in case this makes the
 * hash bucket empty (common). So it's much better to just mark
 * it.
 */
static inline void remove_name_hash(struct cache_entry *ce)
{
	ce->ce_flags |= CE_UNHASHED;
}


#ifndef NO_THE_INDEX_COMPATIBILITY_MACROS
#define active_cache (the_index.cache)
#define active_nr (the_index.cache_nr)
#define active_alloc (the_index.cache_alloc)
#define active_cache_changed (the_index.cache_changed)
#define active_cache_tree (the_index.cache_tree)

#define read_cache() read_index(&the_index)
#define read_cache_from(path) read_index_from(&the_index, (path))
#define read_cache_preload(pathspec) read_index_preload(&the_index, (pathspec))
#define is_cache_unborn() is_index_unborn(&the_index)
#define read_cache_unmerged() read_index_unmerged(&the_index)
#define write_cache(newfd, cache, entries) write_index(&the_index, (newfd))
#define discard_cache() discard_index(&the_index)
#define unmerged_cache() unmerged_index(&the_index)
#define cache_name_pos(name, namelen) index_name_pos(&the_index,(name),(namelen))
#define add_cache_entry(ce, option) add_index_entry(&the_index, (ce), (option))
#define rename_cache_entry_at(pos, new_name) rename_index_entry_at(&the_index, (pos), (new_name))
#define remove_cache_entry_at(pos) remove_index_entry_at(&the_index, (pos))
#define remove_file_from_cache(path) remove_file_from_index(&the_index, (path))
#define add_to_cache(path, st, flags) add_to_index(&the_index, (path), (st), (flags))
#define add_file_to_cache(path, flags) add_file_to_index(&the_index, (path), (flags))
#define refresh_cache(flags) refresh_index(&the_index, (flags), NULL, NULL, NULL)
#define ce_match_stat(ce, st, options) ie_match_stat(&the_index, (ce), (st), (options))
#define ce_modified(ce, st, options) ie_modified(&the_index, (ce), (st), (options))
#define cache_name_exists(name, namelen, igncase) index_name_exists(&the_index, (name), (namelen), (igncase))
#define cache_name_is_other(name, namelen) index_name_is_other(&the_index, (name), (namelen))
#define resolve_undo_clear() resolve_undo_clear_index(&the_index)
#define unmerge_cache_entry_at(at) unmerge_index_entry_at(&the_index, at)
#define unmerge_cache(pathspec) unmerge_index(&the_index, pathspec)
#endif

enum object_type {
	OBJ_BAD = -1,
	OBJ_NONE = 0,
	OBJ_COMMIT = 1,
	OBJ_TREE = 2,
	OBJ_BLOB = 3,
	OBJ_TAG = 4,
	/* 5 for future expansion */
	OBJ_OFS_DELTA = 6,
	OBJ_REF_DELTA = 7,
	OBJ_ANY,
	OBJ_MAX
};

static inline enum object_type object_type(unsigned int mode)
{
	return S_ISDIR(mode) ? OBJ_TREE :
		S_ISGITLINK(mode) ? OBJ_COMMIT :
		OBJ_BLOB;
}

#define GIT_DIR_ENVIRONMENT "GIT_DIR"
#define GIT_NAMESPACE_ENVIRONMENT "GIT_NAMESPACE"
#define GIT_WORK_TREE_ENVIRONMENT "GIT_WORK_TREE"
#define DEFAULT_GIT_DIR_ENVIRONMENT ".git"
#define DB_ENVIRONMENT "GIT_OBJECT_DIRECTORY"
#define INDEX_ENVIRONMENT "GIT_INDEX_FILE"
#define GRAFT_ENVIRONMENT "GIT_GRAFT_FILE"
#define TEMPLATE_DIR_ENVIRONMENT "GIT_TEMPLATE_DIR"
#define CONFIG_ENVIRONMENT "GIT_CONFIG"
#define CONFIG_DATA_ENVIRONMENT "GIT_CONFIG_PARAMETERS"
#define EXEC_PATH_ENVIRONMENT "GIT_EXEC_PATH"
#define CEILING_DIRECTORIES_ENVIRONMENT "GIT_CEILING_DIRECTORIES"
#define NO_REPLACE_OBJECTS_ENVIRONMENT "GIT_NO_REPLACE_OBJECTS"
#define GITATTRIBUTES_FILE ".gitattributes"
#define INFOATTRIBUTES_FILE "info/attributes"
#define ATTRIBUTE_MACRO_PREFIX "[attr]"
#define GIT_NOTES_REF_ENVIRONMENT "GIT_NOTES_REF"
#define GIT_NOTES_DEFAULT_REF "refs/notes/commits"
#define GIT_NOTES_DISPLAY_REF_ENVIRONMENT "GIT_NOTES_DISPLAY_REF"
#define GIT_NOTES_REWRITE_REF_ENVIRONMENT "GIT_NOTES_REWRITE_REF"
#define GIT_NOTES_REWRITE_MODE_ENVIRONMENT "GIT_NOTES_REWRITE_MODE"
#define GIT_LITERAL_PATHSPECS_ENVIRONMENT "GIT_LITERAL_PATHSPECS"

/*
 * Repository-local GIT_* environment variables
 * The array is NULL-terminated to simplify its usage in contexts such
 * environment creation or simple walk of the list.
 * The number of non-NULL entries is available as a macro.
 */
#define LOCAL_REPO_ENV_SIZE 9
extern const char *const local_repo_env[LOCAL_REPO_ENV_SIZE + 1];

extern int is_bare_repository_cfg;
extern int is_bare_repository(void);
extern int is_inside_git_dir(void);
extern char *git_work_tree_cfg;
extern int is_inside_work_tree(void);
extern int have_git_dir(void);
extern const char *get_git_dir(void);
extern int is_git_directory(const char *path);
extern char *get_object_directory(void);
extern char *get_index_file(void);
extern char *get_graft_file(void);
extern int set_git_dir(const char *path);
extern const char *get_git_namespace(void);
extern const char *strip_namespace(const char *namespaced_ref);
extern const char *get_git_work_tree(void);
extern const char *read_gitfile(const char *path);
extern const char *resolve_gitdir(const char *suspect);
extern void set_git_work_tree(const char *tree);

#define ALTERNATE_DB_ENVIRONMENT "GIT_ALTERNATE_OBJECT_DIRECTORIES"

extern const char **get_pathspec(const char *prefix, const char **pathspec);
extern void setup_work_tree(void);
extern const char *setup_git_directory_gently(int *);
extern const char *setup_git_directory(void);
extern char *prefix_path(const char *prefix, int len, const char *path);
extern const char *prefix_filename(const char *prefix, int len, const char *path);
extern int check_filename(const char *prefix, const char *name);
extern void verify_filename(const char *prefix,
			    const char *name,
			    int diagnose_misspelt_rev);
extern void verify_non_filename(const char *prefix, const char *name);
extern int path_inside_repo(const char *prefix, const char *path);

#define INIT_DB_QUIET 0x0001

extern int set_git_dir_init(const char *git_dir, const char *real_git_dir, int);
extern int init_db(const char *template_dir, unsigned int flags);

#define alloc_nr(x) (((x)+16)*3/2)

/*
 * Realloc the buffer pointed at by variable 'x' so that it can hold
 * at least 'nr' entries; the number of entries currently allocated
 * is 'alloc', using the standard growing factor alloc_nr() macro.
 *
 * DO NOT USE any expression with side-effect for 'x', 'nr', or 'alloc'.
 */
#define ALLOC_GROW(x, nr, alloc) \
	do { \
		if ((nr) > alloc) { \
			if (alloc_nr(alloc) < (nr)) \
				alloc = (nr); \
			else \
				alloc = alloc_nr(alloc); \
			x = xrealloc((x), alloc * sizeof(*(x))); \
		} \
	} while (0)

/* Initialize and use the cache information */
extern int read_index(struct index_state *);
extern int read_index_preload(struct index_state *, const char **pathspec);
extern int read_index_from(struct index_state *, const char *path);
extern int is_index_unborn(struct index_state *);
extern int read_index_unmerged(struct index_state *);
extern int write_index(struct index_state *, int newfd);
extern int discard_index(struct index_state *);
extern int unmerged_index(const struct index_state *);
extern int verify_path(const char *path);
extern struct cache_entry *index_name_exists(struct index_state *istate, const char *name, int namelen, int igncase);
extern int index_name_pos(const struct index_state *, const char *name, int namelen);
#define ADD_CACHE_OK_TO_ADD 1		/* Ok to add */
#define ADD_CACHE_OK_TO_REPLACE 2	/* Ok to replace file/directory */
#define ADD_CACHE_SKIP_DFCHECK 4	/* Ok to skip DF conflict checks */
#define ADD_CACHE_JUST_APPEND 8		/* Append only; tree.c::read_tree() */
#define ADD_CACHE_NEW_ONLY 16		/* Do not replace existing ones */
extern int add_index_entry(struct index_state *, struct cache_entry *ce, int option);
extern void rename_index_entry_at(struct index_state *, int pos, const char *new_name);
extern int remove_index_entry_at(struct index_state *, int pos);
extern void remove_marked_cache_entries(struct index_state *istate);
extern int remove_file_from_index(struct index_state *, const char *path);
#define ADD_CACHE_VERBOSE 1
#define ADD_CACHE_PRETEND 2
#define ADD_CACHE_IGNORE_ERRORS	4
#define ADD_CACHE_IGNORE_REMOVAL 8
#define ADD_CACHE_INTENT 16
extern int add_to_index(struct index_state *, const char *path, struct stat *, int flags);
extern int add_file_to_index(struct index_state *, const char *path, int flags);
extern struct cache_entry *make_cache_entry(unsigned int mode, const unsigned char *sha1, const char *path, int stage, int refresh);
extern int ce_same_name(struct cache_entry *a, struct cache_entry *b);
extern int index_name_is_other(const struct index_state *, const char *, int);

/* do stat comparison even if CE_VALID is true */
#define CE_MATCH_IGNORE_VALID		01
/* do not check the contents but report dirty on racily-clean entries */
#define CE_MATCH_RACY_IS_DIRTY		02
/* do stat comparison even if CE_SKIP_WORKTREE is true */
#define CE_MATCH_IGNORE_SKIP_WORKTREE	04
extern int ie_match_stat(const struct index_state *, struct cache_entry *, struct stat *, unsigned int);
extern int ie_modified(const struct index_state *, struct cache_entry *, struct stat *, unsigned int);

#define PATHSPEC_ONESTAR 1	/* the pathspec pattern sastisfies GFNM_ONESTAR */

struct pathspec {
	const char **raw; /* get_pathspec() result, not freed by free_pathspec() */
	int nr;
	unsigned int has_wildcard:1;
	unsigned int recursive:1;
	int max_depth;
	struct pathspec_item {
		const char *match;
		int len;
		int nowildcard_len;
		int flags;
	} *items;
};

extern int init_pathspec(struct pathspec *, const char **);
extern void free_pathspec(struct pathspec *);
extern int ce_path_match(const struct cache_entry *ce, const struct pathspec *pathspec);

extern int limit_pathspec_to_literal(void);

#define HASH_WRITE_OBJECT 1
#define HASH_FORMAT_CHECK 2
extern int index_fd(unsigned char *sha1, int fd, struct stat *st, enum object_type type, const char *path, unsigned flags);
extern int index_path(unsigned char *sha1, const char *path, struct stat *st, unsigned flags);
extern void fill_stat_cache_info(struct cache_entry *ce, struct stat *st);

#define REFRESH_REALLY		0x0001	/* ignore_valid */
#define REFRESH_UNMERGED	0x0002	/* allow unmerged */
#define REFRESH_QUIET		0x0004	/* be quiet about it */
#define REFRESH_IGNORE_MISSING	0x0008	/* ignore non-existent */
#define REFRESH_IGNORE_SUBMODULES	0x0010	/* ignore submodules */
#define REFRESH_IN_PORCELAIN	0x0020	/* user friendly output, not "needs update" */
extern int refresh_index(struct index_state *, unsigned int flags, const char **pathspec, char *seen, const char *header_msg);

struct lock_file {
	struct lock_file *next;
	int fd;
	pid_t owner;
	char on_list;
	char filename[PATH_MAX];
};
#define LOCK_DIE_ON_ERROR 1
#define LOCK_NODEREF 2
extern int unable_to_lock_error(const char *path, int err);
extern NORETURN void unable_to_lock_index_die(const char *path, int err);
extern int hold_lock_file_for_update(struct lock_file *, const char *path, int);
extern int hold_lock_file_for_append(struct lock_file *, const char *path, int);
extern int commit_lock_file(struct lock_file *);
extern void update_index_if_able(struct index_state *, struct lock_file *);

extern int hold_locked_index(struct lock_file *, int);
extern int commit_locked_index(struct lock_file *);
extern void set_alternate_index_output(const char *);
extern int close_lock_file(struct lock_file *);
extern void rollback_lock_file(struct lock_file *);
extern int delete_ref(const char *, const unsigned char *sha1, int delopt);

/* Environment bits from configuration mechanism */
extern int trust_executable_bit;
extern int trust_ctime;
extern int check_stat;
extern int quote_path_fully;
extern int has_symlinks;
extern int minimum_abbrev, default_abbrev;
extern int ignore_case;
extern int assume_unchanged;
extern int prefer_symlink_refs;
extern int log_all_ref_updates;
extern int warn_ambiguous_refs;
extern int shared_repository;
extern const char *apply_default_whitespace;
extern const char *apply_default_ignorewhitespace;
extern const char *git_attributes_file;
extern int zlib_compression_level;
extern int core_compression_level;
extern int core_compression_seen;
extern size_t packed_git_window_size;
extern size_t packed_git_limit;
extern size_t delta_base_cache_limit;
extern unsigned long big_file_threshold;
extern unsigned long pack_size_limit_cfg;
extern int read_replace_refs;
extern int fsync_object_files;
extern int core_preload_index;
extern int core_apply_sparse_checkout;
extern int precomposed_unicode;

/*
 * The character that begins a commented line in user-editable file
 * that is subject to stripspace.
 */
extern char comment_line_char;

enum branch_track {
	BRANCH_TRACK_UNSPECIFIED = -1,
	BRANCH_TRACK_NEVER = 0,
	BRANCH_TRACK_REMOTE,
	BRANCH_TRACK_ALWAYS,
	BRANCH_TRACK_EXPLICIT,
	BRANCH_TRACK_OVERRIDE
};

enum rebase_setup_type {
	AUTOREBASE_NEVER = 0,
	AUTOREBASE_LOCAL,
	AUTOREBASE_REMOTE,
	AUTOREBASE_ALWAYS
};

enum push_default_type {
	PUSH_DEFAULT_NOTHING = 0,
	PUSH_DEFAULT_MATCHING,
	PUSH_DEFAULT_SIMPLE,
	PUSH_DEFAULT_UPSTREAM,
	PUSH_DEFAULT_CURRENT,
	PUSH_DEFAULT_UNSPECIFIED
};

extern enum branch_track git_branch_track;
extern enum rebase_setup_type autorebase;
extern enum push_default_type push_default;

enum object_creation_mode {
	OBJECT_CREATION_USES_HARDLINKS = 0,
	OBJECT_CREATION_USES_RENAMES = 1
};

extern enum object_creation_mode object_creation_mode;

extern char *notes_ref_name;

extern int grafts_replace_parents;

#define GIT_REPO_VERSION 0
extern int repository_format_version;
extern int check_repository_format(void);

#define MTIME_CHANGED	0x0001
#define CTIME_CHANGED	0x0002
#define OWNER_CHANGED	0x0004
#define MODE_CHANGED    0x0008
#define INODE_CHANGED   0x0010
#define DATA_CHANGED    0x0020
#define TYPE_CHANGED    0x0040

extern char *mksnpath(char *buf, size_t n, const char *fmt, ...)
	__attribute__((format (printf, 3, 4)));
extern char *git_snpath(char *buf, size_t n, const char *fmt, ...)
	__attribute__((format (printf, 3, 4)));
extern char *git_pathdup(const char *fmt, ...)
	__attribute__((format (printf, 1, 2)));
extern char *mkpathdup(const char *fmt, ...)
	__attribute__((format (printf, 1, 2)));

/* Return a statically allocated filename matching the sha1 signature */
extern char *mkpath(const char *fmt, ...) __attribute__((format (printf, 1, 2)));
extern char *git_path(const char *fmt, ...) __attribute__((format (printf, 1, 2)));
extern char *git_path_submodule(const char *path, const char *fmt, ...)
	__attribute__((format (printf, 2, 3)));

extern char *sha1_file_name(const unsigned char *sha1);
extern char *sha1_pack_name(const unsigned char *sha1);
extern char *sha1_pack_index_name(const unsigned char *sha1);
extern const char *find_unique_abbrev(const unsigned char *sha1, int);
extern const unsigned char null_sha1[20];

static inline int hashcmp(const unsigned char *sha1, const unsigned char *sha2)
{
	int i;

	for (i = 0; i < 20; i++, sha1++, sha2++) {
		if (*sha1 != *sha2)
			return *sha1 - *sha2;
	}

	return 0;
}

static inline int is_null_sha1(const unsigned char *sha1)
{
	return !hashcmp(sha1, null_sha1);
}

static inline void hashcpy(unsigned char *sha_dst, const unsigned char *sha_src)
{
	memcpy(sha_dst, sha_src, 20);
}
static inline void hashclr(unsigned char *hash)
{
	memset(hash, 0, 20);
}

#define EMPTY_TREE_SHA1_HEX \
	"4b825dc642cb6eb9a060e54bf8d69288fbee4904"
#define EMPTY_TREE_SHA1_BIN_LITERAL \
	 "\x4b\x82\x5d\xc6\x42\xcb\x6e\xb9\xa0\x60" \
	 "\xe5\x4b\xf8\xd6\x92\x88\xfb\xee\x49\x04"
#define EMPTY_TREE_SHA1_BIN \
	 ((const unsigned char *) EMPTY_TREE_SHA1_BIN_LITERAL)

#define EMPTY_BLOB_SHA1_HEX \
	"e69de29bb2d1d6434b8b29ae775ad8c2e48c5391"
#define EMPTY_BLOB_SHA1_BIN_LITERAL \
	"\xe6\x9d\xe2\x9b\xb2\xd1\xd6\x43\x4b\x8b" \
	"\x29\xae\x77\x5a\xd8\xc2\xe4\x8c\x53\x91"
#define EMPTY_BLOB_SHA1_BIN \
	((const unsigned char *) EMPTY_BLOB_SHA1_BIN_LITERAL)

static inline int is_empty_blob_sha1(const unsigned char *sha1)
{
	return !hashcmp(sha1, EMPTY_BLOB_SHA1_BIN);
}

int git_mkstemp(char *path, size_t n, const char *template);

int git_mkstemps(char *path, size_t n, const char *template, int suffix_len);

/* set default permissions by passing mode arguments to open(2) */
int git_mkstemps_mode(char *pattern, int suffix_len, int mode);
int git_mkstemp_mode(char *pattern, int mode);

/*
 * NOTE NOTE NOTE!!
 *
 * PERM_UMASK, OLD_PERM_GROUP and OLD_PERM_EVERYBODY enumerations must
 * not be changed. Old repositories have core.sharedrepository written in
 * numeric format, and therefore these values are preserved for compatibility
 * reasons.
 */
enum sharedrepo {
	PERM_UMASK          = 0,
	OLD_PERM_GROUP      = 1,
	OLD_PERM_EVERYBODY  = 2,
	PERM_GROUP          = 0660,
	PERM_EVERYBODY      = 0664
};
int git_config_perm(const char *var, const char *value);
int set_shared_perm(const char *path, int mode);
#define adjust_shared_perm(path) set_shared_perm((path), 0)
int safe_create_leading_directories(char *path);
int safe_create_leading_directories_const(const char *path);
int mkdir_in_gitdir(const char *path);
extern void home_config_paths(char **global, char **xdg, char *file);
extern char *expand_user_path(const char *path);
const char *enter_repo(const char *path, int strict);
static inline int is_absolute_path(const char *path)
{
	return is_dir_sep(path[0]) || has_dos_drive_prefix(path);
}
int is_directory(const char *);
const char *real_path(const char *path);
const char *real_path_if_valid(const char *path);
const char *absolute_path(const char *path);
const char *relative_path(const char *abs, const char *base);
int normalize_path_copy(char *dst, const char *src);
int longest_ancestor_length(const char *path, struct string_list *prefixes);
char *strip_path_suffix(const char *path, const char *suffix);
int daemon_avoid_alias(const char *path);
int offset_1st_component(const char *path);

/* object replacement */
#define READ_SHA1_FILE_REPLACE 1
extern void *read_sha1_file_extended(const unsigned char *sha1, enum object_type *type, unsigned long *size, unsigned flag);
static inline void *read_sha1_file(const unsigned char *sha1, enum object_type *type, unsigned long *size)
{
	return read_sha1_file_extended(sha1, type, size, READ_SHA1_FILE_REPLACE);
}
extern const unsigned char *do_lookup_replace_object(const unsigned char *sha1);
static inline const unsigned char *lookup_replace_object(const unsigned char *sha1)
{
	if (!read_replace_refs)
		return sha1;
	return do_lookup_replace_object(sha1);
}

/* Read and unpack a sha1 file into memory, write memory to a sha1 file */
extern int sha1_object_info(const unsigned char *, unsigned long *);
extern int hash_sha1_file(const void *buf, unsigned long len, const char *type, unsigned char *sha1);
extern int write_sha1_file(const void *buf, unsigned long len, const char *type, unsigned char *return_sha1);
extern int pretend_sha1_file(void *, unsigned long, enum object_type, unsigned char *);
extern int force_object_loose(const unsigned char *sha1, time_t mtime);
extern void *map_sha1_file(const unsigned char *sha1, unsigned long *size);
extern int unpack_sha1_header(git_zstream *stream, unsigned char *map, unsigned long mapsize, void *buffer, unsigned long bufsiz);
extern int parse_sha1_header(const char *hdr, unsigned long *sizep);

/* global flag to enable extra checks when accessing packed objects */
extern int do_check_packed_object_crc;

/* for development: log offset of pack access */
extern const char *log_pack_access;

extern int check_sha1_signature(const unsigned char *sha1, void *buf, unsigned long size, const char *type);

extern int move_temp_to_file(const char *tmpfile, const char *filename);

extern int has_sha1_pack(const unsigned char *sha1);
extern int has_sha1_file(const unsigned char *sha1);
extern int has_loose_object_nonlocal(const unsigned char *sha1);

extern int has_pack_index(const unsigned char *sha1);

extern void assert_sha1_type(const unsigned char *sha1, enum object_type expect);

extern const signed char hexval_table[256];
static inline unsigned int hexval(unsigned char c)
{
	return hexval_table[c];
}

/* Convert to/from hex/sha1 representation */
#define MINIMUM_ABBREV minimum_abbrev
#define DEFAULT_ABBREV default_abbrev

struct object_context {
	unsigned char tree[20];
	char path[PATH_MAX];
	unsigned mode;
};

#define GET_SHA1_QUIETLY        01
#define GET_SHA1_COMMIT         02
#define GET_SHA1_COMMITTISH     04
#define GET_SHA1_TREE          010
#define GET_SHA1_TREEISH       020
#define GET_SHA1_BLOB	       040
#define GET_SHA1_ONLY_TO_DIE 04000

extern int get_sha1(const char *str, unsigned char *sha1);
extern int get_sha1_commit(const char *str, unsigned char *sha1);
extern int get_sha1_committish(const char *str, unsigned char *sha1);
extern int get_sha1_tree(const char *str, unsigned char *sha1);
extern int get_sha1_treeish(const char *str, unsigned char *sha1);
extern int get_sha1_blob(const char *str, unsigned char *sha1);
extern void maybe_die_on_misspelt_object_name(const char *name, const char *prefix);
extern int get_sha1_with_context(const char *str, unsigned flags, unsigned char *sha1, struct object_context *orc);

typedef int each_abbrev_fn(const unsigned char *sha1, void *);
extern int for_each_abbrev(const char *prefix, each_abbrev_fn, void *);

/*
 * Try to read a SHA1 in hexadecimal format from the 40 characters
 * starting at hex.  Write the 20-byte result to sha1 in binary form.
 * Return 0 on success.  Reading stops if a NUL is encountered in the
 * input, so it is safe to pass this function an arbitrary
 * null-terminated string.
 */
extern int get_sha1_hex(const char *hex, unsigned char *sha1);

extern char *sha1_to_hex(const unsigned char *sha1);	/* static buffer result! */
extern int read_ref_full(const char *refname, unsigned char *sha1,
			 int reading, int *flags);
extern int read_ref(const char *refname, unsigned char *sha1);

/*
 * Resolve a reference, recursively following symbolic refererences.
 *
 * Store the referred-to object's name in sha1 and return the name of
 * the non-symbolic reference that ultimately pointed at it.  The
 * return value, if not NULL, is a pointer into either a static buffer
 * or the input ref.
 *
 * If the reference cannot be resolved to an object, the behavior
 * depends on the "reading" argument:
 *
 * - If reading is set, return NULL.
 *
 * - If reading is not set, clear sha1 and return the name of the last
 *   reference name in the chain, which will either be a non-symbolic
 *   reference or an undefined reference.  If this is a prelude to
 *   "writing" to the ref, the return value is the name of the ref
 *   that will actually be created or changed.
 *
 * If flag is non-NULL, set the value that it points to the
 * combination of REF_ISPACKED (if the reference was found among the
 * packed references) and REF_ISSYMREF (if the initial reference was a
 * symbolic reference).
 *
 * If ref is not a properly-formatted, normalized reference, return
 * NULL.  If more than MAXDEPTH recursive symbolic lookups are needed,
 * give up and return NULL.
 *
 * errno is sometimes set on errors, but not always.
 */
extern const char *resolve_ref_unsafe(const char *ref, unsigned char *sha1, int reading, int *flag);
extern char *resolve_refdup(const char *ref, unsigned char *sha1, int reading, int *flag);

extern int dwim_ref(const char *str, int len, unsigned char *sha1, char **ref);
extern int dwim_log(const char *str, int len, unsigned char *sha1, char **ref);
extern int interpret_branch_name(const char *str, struct strbuf *);
extern int get_sha1_mb(const char *str, unsigned char *sha1);

extern int refname_match(const char *abbrev_name, const char *full_name, const char **rules);
extern const char *ref_rev_parse_rules[];
#define ref_fetch_rules ref_rev_parse_rules

extern int create_symref(const char *ref, const char *refs_heads_master, const char *logmsg);
extern int validate_headref(const char *ref);

extern int base_name_compare(const char *name1, int len1, int mode1, const char *name2, int len2, int mode2);
extern int df_name_compare(const char *name1, int len1, int mode1, const char *name2, int len2, int mode2);
extern int cache_name_compare(const char *name1, int len1, const char *name2, int len2);
extern int cache_name_stage_compare(const char *name1, int len1, int stage1, const char *name2, int len2, int stage2);

extern void *read_object_with_reference(const unsigned char *sha1,
					const char *required_type,
					unsigned long *size,
					unsigned char *sha1_ret);

extern struct object *peel_to_type(const char *name, int namelen,
				   struct object *o, enum object_type);

enum date_mode {
	DATE_NORMAL = 0,
	DATE_RELATIVE,
	DATE_SHORT,
	DATE_LOCAL,
	DATE_ISO8601,
	DATE_RFC2822,
	DATE_RAW
};

const char *show_date(unsigned long time, int timezone, enum date_mode mode);
void show_date_relative(unsigned long time, int tz, const struct timeval *now,
			struct strbuf *timebuf);
int parse_date(const char *date, char *buf, int bufsize);
int parse_date_basic(const char *date, unsigned long *timestamp, int *offset);
void datestamp(char *buf, int bufsize);
#define approxidate(s) approxidate_careful((s), NULL)
unsigned long approxidate_careful(const char *, int *);
unsigned long approxidate_relative(const char *date, const struct timeval *now);
enum date_mode parse_date_format(const char *format);

#define IDENT_STRICT	       1
#define IDENT_NO_DATE	       2
#define IDENT_NO_NAME	       4
extern const char *git_author_info(int);
extern const char *git_committer_info(int);
extern const char *fmt_ident(const char *name, const char *email, const char *date_str, int);
extern const char *fmt_name(const char *name, const char *email);
extern const char *ident_default_email(void);
extern const char *git_editor(void);
extern const char *git_pager(int stdout_is_tty);
extern int git_ident_config(const char *, const char *, void *);

struct ident_split {
	const char *name_begin;
	const char *name_end;
	const char *mail_begin;
	const char *mail_end;
	const char *date_begin;
	const char *date_end;
	const char *tz_begin;
	const char *tz_end;
};
/*
 * Signals an success with 0, but time part of the result may be NULL
 * if the input lacks timestamp and zone
 */
extern int split_ident_line(struct ident_split *, const char *, int);

struct checkout {
	const char *base_dir;
	int base_dir_len;
	unsigned force:1,
		 quiet:1,
		 not_new:1,
		 refresh_cache:1;
};

extern int checkout_entry(struct cache_entry *ce, const struct checkout *state, char *topath);

struct cache_def {
	char path[PATH_MAX + 1];
	int len;
	int flags;
	int track_flags;
	int prefix_len_stat_func;
};

extern int has_symlink_leading_path(const char *name, int len);
extern int threaded_has_symlink_leading_path(struct cache_def *, const char *, int);
extern int check_leading_path(const char *name, int len);
extern int has_dirs_only_path(const char *name, int len, int prefix_len);
extern void schedule_dir_for_removal(const char *name, int len);
extern void remove_scheduled_dirs(void);

extern struct alternate_object_database {
	struct alternate_object_database *next;
	char *name;
	char base[FLEX_ARRAY]; /* more */
} *alt_odb_list;
extern void prepare_alt_odb(void);
extern void read_info_alternates(const char * relative_base, int depth);
extern void add_to_alternates_file(const char *reference);
typedef int alt_odb_fn(struct alternate_object_database *, void *);
extern void foreach_alt_odb(alt_odb_fn, void*);

struct pack_window {
	struct pack_window *next;
	unsigned char *base;
	off_t offset;
	size_t len;
	unsigned int last_used;
	unsigned int inuse_cnt;
};

extern struct packed_git {
	struct packed_git *next;
	struct pack_window *windows;
	off_t pack_size;
	const void *index_data;
	size_t index_size;
	uint32_t num_objects;
	uint32_t num_bad_objects;
	unsigned char *bad_object_sha1;
	int index_version;
	time_t mtime;
	int pack_fd;
	unsigned pack_local:1,
		 pack_keep:1,
		 do_not_close:1;
	unsigned char sha1[20];
	/* something like ".git/objects/pack/xxxxx.pack" */
	char pack_name[FLEX_ARRAY]; /* more */
} *packed_git;

struct pack_entry {
	off_t offset;
	unsigned char sha1[20];
	struct packed_git *p;
};

struct ref {
	struct ref *next;
	unsigned char old_sha1[20];
	unsigned char new_sha1[20];
	char *symref;
	unsigned int
		force:1,
		forced_update:1,
		merge:1,
<<<<<<< HEAD
		deletion:1;
=======
		nonfastforward:1,
		not_forwardable:1,
		update:1,
		deletion:1,
		matched:1;
>>>>>>> 6e7b66ee
	enum {
		REF_STATUS_NONE = 0,
		REF_STATUS_OK,
		REF_STATUS_REJECT_NONFASTFORWARD,
		REF_STATUS_REJECT_ALREADY_EXISTS,
		REF_STATUS_REJECT_NODELETE,
		REF_STATUS_REJECT_FETCH_FIRST,
		REF_STATUS_REJECT_NEEDS_FORCE,
		REF_STATUS_UPTODATE,
		REF_STATUS_REMOTE_REJECT,
		REF_STATUS_EXPECTING_REPORT
	} status;
	char *remote_status;
	struct ref *peer_ref; /* when renaming */
	char name[FLEX_ARRAY]; /* more */
};

#define REF_NORMAL	(1u << 0)
#define REF_HEADS	(1u << 1)
#define REF_TAGS	(1u << 2)

extern struct ref *find_ref_by_name(const struct ref *list, const char *name);

#define CONNECT_VERBOSE       (1u << 0)
extern struct child_process *git_connect(int fd[2], const char *url, const char *prog, int flags);
extern int finish_connect(struct child_process *conn);
extern int git_connection_is_socket(struct child_process *conn);
struct extra_have_objects {
	int nr, alloc;
	unsigned char (*array)[20];
};
extern struct ref **get_remote_heads(int in, struct ref **list, unsigned int flags, struct extra_have_objects *);
extern int server_supports(const char *feature);
extern int parse_feature_request(const char *features, const char *feature);
extern const char *server_feature_value(const char *feature, int *len_ret);
extern const char *parse_feature_value(const char *feature_list, const char *feature, int *len_ret);

extern struct packed_git *parse_pack_index(unsigned char *sha1, const char *idx_path);

extern void prepare_packed_git(void);
extern void reprepare_packed_git(void);
extern void install_packed_git(struct packed_git *pack);

extern struct packed_git *find_sha1_pack(const unsigned char *sha1,
					 struct packed_git *packs);

extern void pack_report(void);
extern int open_pack_index(struct packed_git *);
extern void close_pack_index(struct packed_git *);
extern unsigned char *use_pack(struct packed_git *, struct pack_window **, off_t, unsigned long *);
extern void close_pack_windows(struct packed_git *);
extern void unuse_pack(struct pack_window **);
extern void free_pack_by_name(const char *);
extern void clear_delta_base_cache(void);
extern struct packed_git *add_packed_git(const char *, int, int);
extern const unsigned char *nth_packed_object_sha1(struct packed_git *, uint32_t);
extern off_t nth_packed_object_offset(const struct packed_git *, uint32_t);
extern off_t find_pack_entry_one(const unsigned char *, struct packed_git *);
extern int is_pack_valid(struct packed_git *);
extern void *unpack_entry(struct packed_git *, off_t, enum object_type *, unsigned long *);
extern unsigned long unpack_object_header_buffer(const unsigned char *buf, unsigned long len, enum object_type *type, unsigned long *sizep);
extern unsigned long get_size_from_delta(struct packed_git *, struct pack_window **, off_t);
extern int unpack_object_header(struct packed_git *, struct pack_window **, off_t *, unsigned long *);

struct object_info {
	/* Request */
	unsigned long *sizep;

	/* Response */
	enum {
		OI_CACHED,
		OI_LOOSE,
		OI_PACKED,
		OI_DBCACHED
	} whence;
	union {
		/*
		 * struct {
		 * 	... Nothing to expose in this case
		 * } cached;
		 * struct {
		 * 	... Nothing to expose in this case
		 * } loose;
		 */
		struct {
			struct packed_git *pack;
			off_t offset;
			unsigned int is_delta;
		} packed;
	} u;
};
extern int sha1_object_info_extended(const unsigned char *, struct object_info *);

/* Dumb servers support */
extern int update_server_info(int);

/* git_config_parse_key() returns these negated: */
#define CONFIG_INVALID_KEY 1
#define CONFIG_NO_SECTION_OR_NAME 2
/* git_config_set(), git_config_set_multivar() return the above or these: */
#define CONFIG_NO_LOCK -1
#define CONFIG_INVALID_FILE 3
#define CONFIG_NO_WRITE 4
#define CONFIG_NOTHING_SET 5
#define CONFIG_INVALID_PATTERN 6
#define CONFIG_GENERIC_ERROR 7

typedef int (*config_fn_t)(const char *, const char *, void *);
extern int git_default_config(const char *, const char *, void *);
extern int git_config_from_file(config_fn_t fn, const char *, void *);
extern void git_config_push_parameter(const char *text);
extern int git_config_from_parameters(config_fn_t fn, void *data);
extern int git_config(config_fn_t fn, void *);
extern int git_config_with_options(config_fn_t fn, void *,
				   const char *filename, int respect_includes);
extern int git_config_early(config_fn_t fn, void *, const char *repo_config);
extern int git_parse_ulong(const char *, unsigned long *);
extern int git_config_int(const char *, const char *);
extern unsigned long git_config_ulong(const char *, const char *);
extern int git_config_bool_or_int(const char *, const char *, int *);
extern int git_config_bool(const char *, const char *);
extern int git_config_maybe_bool(const char *, const char *);
extern int git_config_string(const char **, const char *, const char *);
extern int git_config_pathname(const char **, const char *, const char *);
extern int git_config_set_in_file(const char *, const char *, const char *);
extern int git_config_set(const char *, const char *);
extern int git_config_parse_key(const char *, char **, int *);
extern int git_config_set_multivar(const char *, const char *, const char *, int);
extern int git_config_set_multivar_in_file(const char *, const char *, const char *, const char *, int);
extern int git_config_rename_section(const char *, const char *);
extern int git_config_rename_section_in_file(const char *, const char *, const char *);
extern const char *git_etc_gitconfig(void);
extern int check_repository_format_version(const char *var, const char *value, void *cb);
extern int git_env_bool(const char *, int);
extern int git_config_system(void);
extern int config_error_nonbool(const char *);
#if defined(__GNUC__) && ! defined(__clang__)
#define config_error_nonbool(s) (config_error_nonbool(s), -1)
#endif
extern const char *get_log_output_encoding(void);
extern const char *get_commit_output_encoding(void);

extern int git_config_parse_parameter(const char *, config_fn_t fn, void *data);

struct config_include_data {
	int depth;
	config_fn_t fn;
	void *data;
};
#define CONFIG_INCLUDE_INIT { 0 }
extern int git_config_include(const char *name, const char *value, void *data);

/*
 * Match and parse a config key of the form:
 *
 *   section.(subsection.)?key
 *
 * (i.e., what gets handed to a config_fn_t). The caller provides the section;
 * we return -1 if it does not match, 0 otherwise. The subsection and key
 * out-parameters are filled by the function (and subsection is NULL if it is
 * missing).
 */
extern int parse_config_key(const char *var,
			    const char *section,
			    const char **subsection, int *subsection_len,
			    const char **key);

extern int committer_ident_sufficiently_given(void);
extern int author_ident_sufficiently_given(void);

extern const char *git_commit_encoding;
extern const char *git_log_output_encoding;
extern const char *git_mailmap_file;
extern const char *git_mailmap_blob;

/* IO helper functions */
extern void maybe_flush_or_die(FILE *, const char *);
extern int copy_fd(int ifd, int ofd);
extern int copy_file(const char *dst, const char *src, int mode);
extern int copy_file_with_time(const char *dst, const char *src, int mode);
extern void write_or_die(int fd, const void *buf, size_t count);
extern int write_or_whine(int fd, const void *buf, size_t count, const char *msg);
extern int write_or_whine_pipe(int fd, const void *buf, size_t count, const char *msg);
extern void fsync_or_die(int fd, const char *);

extern ssize_t read_in_full(int fd, void *buf, size_t count);
extern ssize_t write_in_full(int fd, const void *buf, size_t count);
static inline ssize_t write_str_in_full(int fd, const char *str)
{
	return write_in_full(fd, str, strlen(str));
}

/* pager.c */
extern void setup_pager(void);
extern const char *pager_program;
extern int pager_in_use(void);
extern int pager_use_color;
extern int term_columns(void);
extern int decimal_width(int);
extern int check_pager_config(const char *cmd);

extern const char *editor_program;
extern const char *askpass_program;
extern const char *excludes_file;

/* base85 */
int decode_85(char *dst, const char *line, int linelen);
void encode_85(char *buf, const unsigned char *data, int bytes);

/* alloc.c */
extern void *alloc_blob_node(void);
extern void *alloc_tree_node(void);
extern void *alloc_commit_node(void);
extern void *alloc_tag_node(void);
extern void *alloc_object_node(void);
extern void alloc_report(void);

/* trace.c */
__attribute__((format (printf, 1, 2)))
extern void trace_printf(const char *format, ...);
__attribute__((format (printf, 2, 3)))
extern void trace_argv_printf(const char **argv, const char *format, ...);
extern void trace_repo_setup(const char *prefix);
extern int trace_want(const char *key);
extern void trace_strbuf(const char *key, const struct strbuf *buf);

void packet_trace_identity(const char *prog);

/* add */
/*
 * return 0 if success, 1 - if addition of a file failed and
 * ADD_FILES_IGNORE_ERRORS was specified in flags
 */
int add_files_to_cache(const char *prefix, const char **pathspec, int flags);

/* diff.c */
extern int diff_auto_refresh_index;

/* match-trees.c */
void shift_tree(const unsigned char *, const unsigned char *, unsigned char *, int);
void shift_tree_by(const unsigned char *, const unsigned char *, unsigned char *, const char *);

/*
 * whitespace rules.
 * used by both diff and apply
 * last two digits are tab width
 */
#define WS_BLANK_AT_EOL         0100
#define WS_SPACE_BEFORE_TAB     0200
#define WS_INDENT_WITH_NON_TAB  0400
#define WS_CR_AT_EOL           01000
#define WS_BLANK_AT_EOF        02000
#define WS_TAB_IN_INDENT       04000
#define WS_TRAILING_SPACE      (WS_BLANK_AT_EOL|WS_BLANK_AT_EOF)
#define WS_DEFAULT_RULE (WS_TRAILING_SPACE|WS_SPACE_BEFORE_TAB|8)
#define WS_TAB_WIDTH_MASK        077
extern unsigned whitespace_rule_cfg;
extern unsigned whitespace_rule(const char *);
extern unsigned parse_whitespace_rule(const char *);
extern unsigned ws_check(const char *line, int len, unsigned ws_rule);
extern void ws_check_emit(const char *line, int len, unsigned ws_rule, FILE *stream, const char *set, const char *reset, const char *ws);
extern char *whitespace_error_string(unsigned ws);
extern void ws_fix_copy(struct strbuf *, const char *, int, unsigned, int *);
extern int ws_blank_line(const char *line, int len, unsigned ws_rule);
#define ws_tab_width(rule)     ((rule) & WS_TAB_WIDTH_MASK)

/* ls-files */
int report_path_error(const char *ps_matched, const char **pathspec, const char *prefix);
void overlay_tree_on_cache(const char *tree_name, const char *prefix);

char *alias_lookup(const char *alias);
int split_cmdline(char *cmdline, const char ***argv);
/* Takes a negative value returned by split_cmdline */
const char *split_cmdline_strerror(int cmdline_errno);

/* git.c */
struct startup_info {
	int have_repository;
	const char *prefix;
};
extern struct startup_info *startup_info;

/* merge.c */
struct commit_list;
int try_merge_command(const char *strategy, size_t xopts_nr,
		const char **xopts, struct commit_list *common,
		const char *head_arg, struct commit_list *remotes);
int checkout_fast_forward(const unsigned char *from,
			  const unsigned char *to,
			  int overwrite_ignore);


int sane_execvp(const char *file, char *const argv[]);

#endif /* CACHE_H */<|MERGE_RESOLUTION|>--- conflicted
+++ resolved
@@ -1017,15 +1017,8 @@
 		force:1,
 		forced_update:1,
 		merge:1,
-<<<<<<< HEAD
-		deletion:1;
-=======
-		nonfastforward:1,
-		not_forwardable:1,
-		update:1,
 		deletion:1,
 		matched:1;
->>>>>>> 6e7b66ee
 	enum {
 		REF_STATUS_NONE = 0,
 		REF_STATUS_OK,
