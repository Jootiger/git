--- conflicted
+++ resolved
@@ -470,10 +470,6 @@
 	if (argc != 2)
 		usage(_("git submodule--helper name <path>"));
 
-<<<<<<< HEAD
-	gitmodules_config();
-=======
->>>>>>> 557a5998
 	sub = submodule_from_path(&null_oid, argv[1]);
 
 	if (!sub)
