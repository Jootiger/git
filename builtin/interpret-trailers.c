/*
 * Builtin "git interpret-trailers"
 *
 * Copyright (c) 2013, 2014 Christian Couder <chriscool@tuxfamily.org>
 *
 */

#include "cache.h"
#include "builtin.h"
#include "parse-options.h"
#include "string-list.h"
#include "trailer.h"

static const char * const git_interpret_trailers_usage[] = {
	N_("git interpret-trailers [--in-place] [--trim-empty] [(--trailer <token>[(=|:)<value>])...] [<file>...]"),
	NULL
};

<<<<<<< HEAD
static enum trailer_where where;
static enum trailer_if_exists if_exists;
static enum trailer_if_missing if_missing;

static int option_parse_where(const struct option *opt,
			      const char *arg, int unset)
{
	return trailer_set_where(&where, arg);
}

static int option_parse_if_exists(const struct option *opt,
				  const char *arg, int unset)
{
	return trailer_set_if_exists(&if_exists, arg);
}

static int option_parse_if_missing(const struct option *opt,
				   const char *arg, int unset)
{
	return trailer_set_if_missing(&if_missing, arg);
}

static void new_trailers_clear(struct list_head *trailers)
{
	struct list_head *pos, *tmp;
	struct new_trailer_item *item;

	list_for_each_safe(pos, tmp, trailers) {
		item = list_entry(pos, struct new_trailer_item, list);
		list_del(pos);
		free(item);
	}
}

static int option_parse_trailer(const struct option *opt,
				   const char *arg, int unset)
{
	struct list_head *trailers = opt->value;
	struct new_trailer_item *item;

	if (unset) {
		new_trailers_clear(trailers);
		return 0;
	}

	if (!arg)
		return -1;

	item = xmalloc(sizeof(*item));
	item->text = arg;
	item->where = where;
	item->if_exists = if_exists;
	item->if_missing = if_missing;
	list_add_tail(&item->list, trailers);
=======
static int parse_opt_parse(const struct option *opt, const char *arg,
			   int unset)
{
	struct process_trailer_options *v = opt->value;
	v->only_trailers = 1;
	v->only_input = 1;
	v->unfold = 1;
>>>>>>> 5a0d0c03
	return 0;
}

int cmd_interpret_trailers(int argc, const char **argv, const char *prefix)
{
<<<<<<< HEAD
	int in_place = 0;
	int trim_empty = 0;
	LIST_HEAD(trailers);

	struct option options[] = {
		OPT_BOOL(0, "in-place", &in_place, N_("edit files in place")),
		OPT_BOOL(0, "trim-empty", &trim_empty, N_("trim empty trailers")),

		OPT_CALLBACK(0, "where", NULL, N_("action"),
			     N_("where to place the new trailer"), option_parse_where),
		OPT_CALLBACK(0, "if-exists", NULL, N_("action"),
			     N_("action if trailer already exists"), option_parse_if_exists),
		OPT_CALLBACK(0, "if-missing", NULL, N_("action"),
			     N_("action if trailer is missing"), option_parse_if_missing),

		OPT_CALLBACK(0, "trailer", &trailers, N_("trailer"),
				N_("trailer(s) to add"), option_parse_trailer),
=======
	struct process_trailer_options opts = PROCESS_TRAILER_OPTIONS_INIT;
	struct string_list trailers = STRING_LIST_INIT_NODUP;

	struct option options[] = {
		OPT_BOOL(0, "in-place", &opts.in_place, N_("edit files in place")),
		OPT_BOOL(0, "trim-empty", &opts.trim_empty, N_("trim empty trailers")),
		OPT_BOOL(0, "only-trailers", &opts.only_trailers, N_("output only the trailers")),
		OPT_BOOL(0, "only-input", &opts.only_input, N_("do not apply config rules")),
		OPT_BOOL(0, "unfold", &opts.unfold, N_("join whitespace-continued values")),
		{ OPTION_CALLBACK, 0, "parse", &opts, NULL, N_("set parsing options"),
			PARSE_OPT_NOARG | PARSE_OPT_NONEG, parse_opt_parse },
		OPT_STRING_LIST(0, "trailer", &trailers, N_("trailer"),
				N_("trailer(s) to add")),
>>>>>>> 5a0d0c03
		OPT_END()
	};

	argc = parse_options(argc, argv, prefix, options,
			     git_interpret_trailers_usage, 0);

	if (opts.only_input && trailers.nr)
		usage_msg_opt(
			_("--trailer with --only-input does not make sense"),
			git_interpret_trailers_usage,
			options);

	if (argc) {
		int i;
		for (i = 0; i < argc; i++)
			process_trailers(argv[i], &opts, &trailers);
	} else {
		if (opts.in_place)
			die(_("no input file given for in-place editing"));
		process_trailers(NULL, &opts, &trailers);
	}

	new_trailers_clear(&trailers);

	return 0;
}<|MERGE_RESOLUTION|>--- conflicted
+++ resolved
@@ -16,7 +16,6 @@
 	NULL
 };
 
-<<<<<<< HEAD
 static enum trailer_where where;
 static enum trailer_if_exists if_exists;
 static enum trailer_if_missing if_missing;
@@ -71,7 +70,9 @@
 	item->if_exists = if_exists;
 	item->if_missing = if_missing;
 	list_add_tail(&item->list, trailers);
-=======
+	return 0;
+}
+
 static int parse_opt_parse(const struct option *opt, const char *arg,
 			   int unset)
 {
@@ -79,20 +80,17 @@
 	v->only_trailers = 1;
 	v->only_input = 1;
 	v->unfold = 1;
->>>>>>> 5a0d0c03
 	return 0;
 }
 
 int cmd_interpret_trailers(int argc, const char **argv, const char *prefix)
 {
-<<<<<<< HEAD
-	int in_place = 0;
-	int trim_empty = 0;
+	struct process_trailer_options opts = PROCESS_TRAILER_OPTIONS_INIT;
 	LIST_HEAD(trailers);
 
 	struct option options[] = {
-		OPT_BOOL(0, "in-place", &in_place, N_("edit files in place")),
-		OPT_BOOL(0, "trim-empty", &trim_empty, N_("trim empty trailers")),
+		OPT_BOOL(0, "in-place", &opts.in_place, N_("edit files in place")),
+		OPT_BOOL(0, "trim-empty", &opts.trim_empty, N_("trim empty trailers")),
 
 		OPT_CALLBACK(0, "where", NULL, N_("action"),
 			     N_("where to place the new trailer"), option_parse_where),
@@ -101,30 +99,20 @@
 		OPT_CALLBACK(0, "if-missing", NULL, N_("action"),
 			     N_("action if trailer is missing"), option_parse_if_missing),
 
-		OPT_CALLBACK(0, "trailer", &trailers, N_("trailer"),
-				N_("trailer(s) to add"), option_parse_trailer),
-=======
-	struct process_trailer_options opts = PROCESS_TRAILER_OPTIONS_INIT;
-	struct string_list trailers = STRING_LIST_INIT_NODUP;
-
-	struct option options[] = {
-		OPT_BOOL(0, "in-place", &opts.in_place, N_("edit files in place")),
-		OPT_BOOL(0, "trim-empty", &opts.trim_empty, N_("trim empty trailers")),
 		OPT_BOOL(0, "only-trailers", &opts.only_trailers, N_("output only the trailers")),
 		OPT_BOOL(0, "only-input", &opts.only_input, N_("do not apply config rules")),
 		OPT_BOOL(0, "unfold", &opts.unfold, N_("join whitespace-continued values")),
 		{ OPTION_CALLBACK, 0, "parse", &opts, NULL, N_("set parsing options"),
 			PARSE_OPT_NOARG | PARSE_OPT_NONEG, parse_opt_parse },
-		OPT_STRING_LIST(0, "trailer", &trailers, N_("trailer"),
-				N_("trailer(s) to add")),
->>>>>>> 5a0d0c03
+		OPT_CALLBACK(0, "trailer", &trailers, N_("trailer"),
+				N_("trailer(s) to add"), option_parse_trailer),
 		OPT_END()
 	};
 
 	argc = parse_options(argc, argv, prefix, options,
 			     git_interpret_trailers_usage, 0);
 
-	if (opts.only_input && trailers.nr)
+	if (opts.only_input && !list_empty(&trailers))
 		usage_msg_opt(
 			_("--trailer with --only-input does not make sense"),
 			git_interpret_trailers_usage,
