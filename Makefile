# The default target of this Makefile is...
all::

# Define V=1 to have a more verbose compile.
#
# Define SNPRINTF_RETURNS_BOGUS if your are on a system which snprintf()
# or vsnprintf() return -1 instead of number of characters which would
# have been written to the final string if enough space had been available.
#
# Define FREAD_READS_DIRECTORIES if your are on a system which succeeds
# when attempting to read from an fopen'ed directory.
#
# Define NO_OPENSSL environment variable if you do not have OpenSSL.
# This also implies MOZILLA_SHA1.
#
# Define NO_CURL if you do not have libcurl installed.  git-http-pull and
# git-http-push are not built, and you cannot use http:// and https://
# transports.
#
# Define CURLDIR=/foo/bar if your curl header and library files are in
# /foo/bar/include and /foo/bar/lib directories.
#
# Define NO_EXPAT if you do not have expat installed.  git-http-push is
# not built, and you cannot push using http:// and https:// transports.
#
# Define NO_D_INO_IN_DIRENT if you don't have d_ino in your struct dirent.
#
# Define NO_D_TYPE_IN_DIRENT if your platform defines DT_UNKNOWN but lacks
# d_type in struct dirent (latest Cygwin -- will be fixed soonish).
#
# Define NO_C99_FORMAT if your formatted IO functions (printf/scanf et.al.)
# do not support the 'size specifiers' introduced by C99, namely ll, hh,
# j, z, t. (representing long long int, char, intmax_t, size_t, ptrdiff_t).
# some C compilers supported these specifiers prior to C99 as an extension.
#
# Define NO_STRCASESTR if you don't have strcasestr.
#
# Define NO_MEMMEM if you don't have memmem.
#
# Define NO_STRLCPY if you don't have strlcpy.
#
# Define NO_STRTOUMAX if you don't have strtoumax in the C library.
# If your compiler also does not support long long or does not have
# strtoull, define NO_STRTOULL.
#
# Define NO_SETENV if you don't have setenv in the C library.
#
# Define NO_UNSETENV if you don't have unsetenv in the C library.
#
# Define NO_MKDTEMP if you don't have mkdtemp in the C library.
#
# Define NO_SYS_SELECT_H if you don't have sys/select.h.
#
# Define NO_SYMLINK_HEAD if you never want .git/HEAD to be a symbolic link.
# Enable it on Windows.  By default, symrefs are still used.
#
# Define NO_SVN_TESTS if you want to skip time-consuming SVN interoperability
# tests.  These tests take up a significant amount of the total test time
# but are not needed unless you plan to talk to SVN repos.
#
# Define NO_FINK if you are building on Darwin/Mac OS X, have Fink
# installed in /sw, but don't want GIT to link against any libraries
# installed there.  If defined you may specify your own (or Fink's)
# include directories and library directories by defining CFLAGS
# and LDFLAGS appropriately.
#
# Define NO_DARWIN_PORTS if you are building on Darwin/Mac OS X,
# have DarwinPorts installed in /opt/local, but don't want GIT to
# link against any libraries installed there.  If defined you may
# specify your own (or DarwinPort's) include directories and
# library directories by defining CFLAGS and LDFLAGS appropriately.
#
# Define PPC_SHA1 environment variable when running make to make use of
# a bundled SHA1 routine optimized for PowerPC.
#
# Define ARM_SHA1 environment variable when running make to make use of
# a bundled SHA1 routine optimized for ARM.
#
# Define MOZILLA_SHA1 environment variable when running make to make use of
# a bundled SHA1 routine coming from Mozilla. It is GPL'd and should be fast
# on non-x86 architectures (e.g. PowerPC), while the OpenSSL version (default
# choice) has very fast version optimized for i586.
#
# Define NEEDS_SSL_WITH_CRYPTO if you need -lcrypto with -lssl (Darwin).
#
# Define NEEDS_LIBICONV if linking with libc is not enough (Darwin).
#
# Define NEEDS_SOCKET if linking with libc is not enough (SunOS,
# Patrick Mauritz).
#
# Define NO_MMAP if you want to avoid mmap.
#
# Define NO_PREAD if you have a problem with pread() system call (e.g.
# cygwin.dll before v1.5.22).
#
# Define NO_FAST_WORKING_DIRECTORY if accessing objects in pack files is
# generally faster on your platform than accessing the working directory.
#
# Define NO_TRUSTABLE_FILEMODE if your filesystem may claim to support
# the executable mode bit, but doesn't really do so.
#
# Define NO_IPV6 if you lack IPv6 support and getaddrinfo().
#
# Define NO_SOCKADDR_STORAGE if your platform does not have struct
# sockaddr_storage.
#
# Define NO_ICONV if your libc does not properly support iconv.
#
# Define OLD_ICONV if your library has an old iconv(), where the second
# (input buffer pointer) parameter is declared with type (const char **).
#
# Define NO_DEFLATE_BOUND if your zlib does not have deflateBound.
#
# Define NO_R_TO_GCC_LINKER if your gcc does not like "-R/path/lib"
# that tells runtime paths to dynamic libraries;
# "-Wl,-rpath=/path/lib" is used instead.
#
# Define USE_NSEC below if you want git to care about sub-second file mtimes
# and ctimes. Note that you need recent glibc (at least 2.2.4) for this, and
# it will BREAK YOUR LOCAL DIFFS! show-diff and anything using it will likely
# randomly break unless your underlying filesystem supports those sub-second
# times (my ext3 doesn't).
#
# Define USE_STDEV below if you want git to care about the underlying device
# change being considered an inode change from the update-index perspective.
#
# Define NO_ST_BLOCKS_IN_STRUCT_STAT if your platform does not have st_blocks
# field that counts the on-disk footprint in 512-byte blocks.
#
# Define ASCIIDOC8 if you want to format documentation with AsciiDoc 8
#
# Define DOCBOOK_XSL_172 if you want to format man pages with DocBook XSL v1.72.
#
# Define NO_PERL_MAKEMAKER if you cannot use Makefiles generated by perl's
# MakeMaker (e.g. using ActiveState under Cygwin).
#
# Define NO_TCLTK if you do not want Tcl/Tk GUI.
#
# The TCL_PATH variable governs the location of the Tcl interpreter
# used to optimize git-gui for your system.  Only used if NO_TCLTK
# is not set.  Defaults to the bare 'tclsh'.
#
# The TCLTK_PATH variable governs the location of the Tcl/Tk interpreter.
# If not set it defaults to the bare 'wish'. If it is set to the empty
# string then NO_TCLTK will be forced (this is used by configure script).
#
# Define THREADED_DELTA_SEARCH if you have pthreads and wish to exploit
# parallel delta searching when packing objects.
#
# Define INTERNAL_QSORT to use Git's implementation of qsort(), which
# is a simplified version of the merge sort used in glibc. This is
# recommended if Git triggers O(n^2) behavior in your platform's qsort().
#
# Define NO_EXTERNAL_GREP if you don't want "git grep" to ever call
# your external grep (e.g., if your system lacks grep, if its grep is
# broken, or spawning external process is slower than built-in grep git has).

GIT-VERSION-FILE: .FORCE-GIT-VERSION-FILE
	@$(SHELL_PATH) ./GIT-VERSION-GEN
-include GIT-VERSION-FILE

uname_S := $(shell sh -c 'uname -s 2>/dev/null || echo not')
uname_M := $(shell sh -c 'uname -m 2>/dev/null || echo not')
uname_O := $(shell sh -c 'uname -o 2>/dev/null || echo not')
uname_R := $(shell sh -c 'uname -r 2>/dev/null || echo not')
uname_P := $(shell sh -c 'uname -p 2>/dev/null || echo not')

# CFLAGS and LDFLAGS are for the users to override from the command line.

CFLAGS = -g -O2 -Wall
LDFLAGS =
ALL_CFLAGS = $(CFLAGS)
ALL_LDFLAGS = $(LDFLAGS)
STRIP ?= strip

# Among the variables below, these:
#   gitexecdir
#   template_dir
#   htmldir
#   ETC_GITCONFIG (but not sysconfdir)
# can be specified as a relative path ../some/where/else (which must begin
# with ../); this is interpreted as relative to $(bindir) and "git" at
# runtime figures out where they are based on the path to the executable.
# This can help installing the suite in a relocatable way.

prefix = $(HOME)
bindir = $(prefix)/bin
mandir = $(prefix)/share/man
infodir = $(prefix)/share/info
gitexecdir = $(prefix)/libexec/git-core
sharedir = $(prefix)/share
template_dir = $(sharedir)/git-core/templates
htmldir=$(sharedir)/doc/git-doc
ifeq ($(prefix),/usr)
sysconfdir = /etc
else
sysconfdir = $(prefix)/etc
endif
lib = lib
ETC_GITCONFIG = $(sysconfdir)/gitconfig
# DESTDIR=

# default configuration for gitweb
GITWEB_CONFIG = gitweb_config.perl
GITWEB_CONFIG_SYSTEM = /etc/gitweb.conf
GITWEB_HOME_LINK_STR = projects
GITWEB_SITENAME =
GITWEB_PROJECTROOT = /pub/git
GITWEB_PROJECT_MAXDEPTH = 2007
GITWEB_EXPORT_OK =
GITWEB_STRICT_EXPORT =
GITWEB_BASE_URL =
GITWEB_LIST =
GITWEB_HOMETEXT = indextext.html
GITWEB_CSS = gitweb.css
GITWEB_LOGO = git-logo.png
GITWEB_FAVICON = git-favicon.png
GITWEB_SITE_HEADER =
GITWEB_SITE_FOOTER =

export prefix bindir sharedir htmldir sysconfdir

CC = gcc
AR = ar
RM = rm -f
TAR = tar
FIND = find
INSTALL = install
RPMBUILD = rpmbuild
TCL_PATH = tclsh
TCLTK_PATH = wish

export TCL_PATH TCLTK_PATH

# sparse is architecture-neutral, which means that we need to tell it
# explicitly what architecture to check for. Fix this up for yours..
SPARSE_FLAGS = -D__BIG_ENDIAN__ -D__powerpc__



### --- END CONFIGURATION SECTION ---

# Those must not be GNU-specific; they are shared with perl/ which may
# be built by a different compiler. (Note that this is an artifact now
# but it still might be nice to keep that distinction.)
BASIC_CFLAGS =
BASIC_LDFLAGS =

SCRIPT_SH += git-am.sh
SCRIPT_SH += git-bisect.sh
SCRIPT_SH += git-filter-branch.sh
SCRIPT_SH += git-lost-found.sh
SCRIPT_SH += git-merge-octopus.sh
SCRIPT_SH += git-merge-one-file.sh
SCRIPT_SH += git-merge-resolve.sh
SCRIPT_SH += git-mergetool.sh
SCRIPT_SH += git-parse-remote.sh
SCRIPT_SH += git-pull.sh
SCRIPT_SH += git-quiltimport.sh
SCRIPT_SH += git-rebase--interactive.sh
SCRIPT_SH += git-rebase.sh
SCRIPT_SH += git-repack.sh
SCRIPT_SH += git-request-pull.sh
SCRIPT_SH += git-sh-setup.sh
SCRIPT_SH += git-stash.sh
SCRIPT_SH += git-submodule.sh
SCRIPT_SH += git-web--browse.sh

SCRIPT_PERL += git-add--interactive.perl
SCRIPT_PERL += git-archimport.perl
SCRIPT_PERL += git-cvsexportcommit.perl
SCRIPT_PERL += git-cvsimport.perl
SCRIPT_PERL += git-cvsserver.perl
SCRIPT_PERL += git-relink.perl
SCRIPT_PERL += git-send-email.perl
SCRIPT_PERL += git-svn.perl

SCRIPTS = $(patsubst %.sh,%,$(SCRIPT_SH)) \
	  $(patsubst %.perl,%,$(SCRIPT_PERL)) \
	  git-instaweb

# Empty...
EXTRA_PROGRAMS =

# ... and all the rest that could be moved out of bindir to gitexecdir
PROGRAMS += $(EXTRA_PROGRAMS)
PROGRAMS += git-fast-import$X
PROGRAMS += git-fetch-pack$X
PROGRAMS += git-hash-object$X
PROGRAMS += git-index-pack$X
PROGRAMS += git-merge-index$X
PROGRAMS += git-merge-tree$X
PROGRAMS += git-mktag$X
PROGRAMS += git-mktree$X
PROGRAMS += git-pack-redundant$X
PROGRAMS += git-patch-id$X
PROGRAMS += git-receive-pack$X
PROGRAMS += git-send-pack$X
PROGRAMS += git-shell$X
PROGRAMS += git-show-index$X
PROGRAMS += git-unpack-file$X
PROGRAMS += git-update-server-info$X
PROGRAMS += git-upload-pack$X
PROGRAMS += git-var$X

# List built-in command $C whose implementation cmd_$C() is not in
# builtin-$C.o but is linked in as part of some other command.
BUILT_INS += $(patsubst builtin-%.o,git-%$X,$(BUILTIN_OBJS))

BUILT_INS += git-cherry-pick$X
BUILT_INS += git-cherry$X
BUILT_INS += git-format-patch$X
BUILT_INS += git-fsck-objects$X
BUILT_INS += git-get-tar-commit-id$X
BUILT_INS += git-init$X
BUILT_INS += git-merge-subtree$X
BUILT_INS += git-peek-remote$X
BUILT_INS += git-repo-config$X
BUILT_INS += git-show$X
BUILT_INS += git-status$X
BUILT_INS += git-whatchanged$X

# what 'all' will build and 'install' will install, in gitexecdir
ALL_PROGRAMS = $(PROGRAMS) $(SCRIPTS)

# what 'all' will build but not install in gitexecdir
OTHER_PROGRAMS = git$X gitweb/gitweb.cgi

# Set paths to tools early so that they can be used for version tests.
ifndef SHELL_PATH
	SHELL_PATH = /bin/sh
endif
ifndef PERL_PATH
	PERL_PATH = /usr/bin/perl
endif

export PERL_PATH

LIB_FILE=libgit.a
XDIFF_LIB=xdiff/lib.a

LIB_H += archive.h
LIB_H += attr.h
LIB_H += blob.h
LIB_H += builtin.h
LIB_H += cache.h
LIB_H += cache-tree.h
LIB_H += commit.h
LIB_H += compat/mingw.h
LIB_H += csum-file.h
LIB_H += decorate.h
LIB_H += delta.h
LIB_H += diffcore.h
LIB_H += diff.h
LIB_H += dir.h
LIB_H += fsck.h
LIB_H += git-compat-util.h
LIB_H += graph.h
LIB_H += grep.h
LIB_H += hash.h
LIB_H += help.h
LIB_H += levenshtein.h
LIB_H += list-objects.h
LIB_H += ll-merge.h
LIB_H += log-tree.h
LIB_H += mailmap.h
LIB_H += merge-recursive.h
LIB_H += object.h
LIB_H += pack.h
LIB_H += pack-refs.h
LIB_H += pack-revindex.h
LIB_H += parse-options.h
LIB_H += patch-ids.h
LIB_H += string-list.h
LIB_H += pkt-line.h
LIB_H += progress.h
LIB_H += quote.h
LIB_H += reflog-walk.h
LIB_H += refs.h
LIB_H += remote.h
LIB_H += rerere.h
LIB_H += revision.h
LIB_H += run-command.h
LIB_H += sha1-lookup.h
LIB_H += sideband.h
LIB_H += strbuf.h
LIB_H += tag.h
LIB_H += transport.h
LIB_H += tree.h
LIB_H += tree-walk.h
LIB_H += unpack-trees.h
LIB_H += utf8.h
LIB_H += wt-status.h

LIB_OBJS += abspath.o
LIB_OBJS += alias.o
LIB_OBJS += alloc.o
LIB_OBJS += archive.o
LIB_OBJS += archive-tar.o
LIB_OBJS += archive-zip.o
LIB_OBJS += attr.o
LIB_OBJS += base85.o
LIB_OBJS += blob.o
LIB_OBJS += branch.o
LIB_OBJS += bundle.o
LIB_OBJS += cache-tree.o
LIB_OBJS += color.o
LIB_OBJS += combine-diff.o
LIB_OBJS += commit.o
LIB_OBJS += config.o
LIB_OBJS += connect.o
LIB_OBJS += convert.o
LIB_OBJS += copy.o
LIB_OBJS += csum-file.o
LIB_OBJS += ctype.o
LIB_OBJS += date.o
LIB_OBJS += decorate.o
LIB_OBJS += diffcore-break.o
LIB_OBJS += diffcore-delta.o
LIB_OBJS += diffcore-order.o
LIB_OBJS += diffcore-pickaxe.o
LIB_OBJS += diffcore-rename.o
LIB_OBJS += diff-delta.o
LIB_OBJS += diff-no-index.o
LIB_OBJS += diff-lib.o
LIB_OBJS += diff.o
LIB_OBJS += dir.o
LIB_OBJS += editor.o
LIB_OBJS += entry.o
LIB_OBJS += environment.o
LIB_OBJS += exec_cmd.o
LIB_OBJS += fsck.o
LIB_OBJS += graph.o
LIB_OBJS += grep.o
LIB_OBJS += hash.o
LIB_OBJS += help.o
LIB_OBJS += ident.o
LIB_OBJS += interpolate.o
LIB_OBJS += levenshtein.o
LIB_OBJS += list-objects.o
LIB_OBJS += ll-merge.o
LIB_OBJS += lockfile.o
LIB_OBJS += log-tree.o
LIB_OBJS += mailmap.o
LIB_OBJS += match-trees.o
LIB_OBJS += merge-file.o
LIB_OBJS += name-hash.o
LIB_OBJS += object.o
LIB_OBJS += pack-check.o
LIB_OBJS += pack-refs.o
LIB_OBJS += pack-revindex.o
LIB_OBJS += pack-write.o
LIB_OBJS += pager.o
LIB_OBJS += parse-options.o
LIB_OBJS += patch-delta.o
LIB_OBJS += patch-ids.o
LIB_OBJS += string-list.o
LIB_OBJS += path.o
LIB_OBJS += pkt-line.o
LIB_OBJS += pretty.o
LIB_OBJS += progress.o
LIB_OBJS += quote.o
LIB_OBJS += reachable.o
LIB_OBJS += read-cache.o
LIB_OBJS += reflog-walk.o
LIB_OBJS += refs.o
LIB_OBJS += remote.o
LIB_OBJS += rerere.o
LIB_OBJS += revision.o
LIB_OBJS += run-command.o
LIB_OBJS += server-info.o
LIB_OBJS += setup.o
LIB_OBJS += sha1_file.o
LIB_OBJS += sha1-lookup.o
LIB_OBJS += sha1_name.o
LIB_OBJS += shallow.o
LIB_OBJS += sideband.o
LIB_OBJS += strbuf.o
LIB_OBJS += symlinks.o
LIB_OBJS += tag.o
LIB_OBJS += trace.o
LIB_OBJS += transport.o
LIB_OBJS += tree-diff.o
LIB_OBJS += tree.o
LIB_OBJS += tree-walk.o
LIB_OBJS += unpack-trees.o
LIB_OBJS += usage.o
LIB_OBJS += utf8.o
LIB_OBJS += walker.o
LIB_OBJS += wrapper.o
LIB_OBJS += write_or_die.o
LIB_OBJS += ws.o
LIB_OBJS += wt-status.o
LIB_OBJS += xdiff-interface.o

BUILTIN_OBJS += builtin-add.o
BUILTIN_OBJS += builtin-annotate.o
BUILTIN_OBJS += builtin-apply.o
BUILTIN_OBJS += builtin-archive.o
BUILTIN_OBJS += builtin-blame.o
BUILTIN_OBJS += builtin-branch.o
BUILTIN_OBJS += builtin-bundle.o
BUILTIN_OBJS += builtin-cat-file.o
BUILTIN_OBJS += builtin-check-attr.o
BUILTIN_OBJS += builtin-check-ref-format.o
BUILTIN_OBJS += builtin-checkout-index.o
BUILTIN_OBJS += builtin-checkout.o
BUILTIN_OBJS += builtin-clean.o
BUILTIN_OBJS += builtin-clone.o
BUILTIN_OBJS += builtin-commit-tree.o
BUILTIN_OBJS += builtin-commit.o
BUILTIN_OBJS += builtin-config.o
BUILTIN_OBJS += builtin-count-objects.o
BUILTIN_OBJS += builtin-describe.o
BUILTIN_OBJS += builtin-diff-files.o
BUILTIN_OBJS += builtin-diff-index.o
BUILTIN_OBJS += builtin-diff-tree.o
BUILTIN_OBJS += builtin-diff.o
BUILTIN_OBJS += builtin-fast-export.o
BUILTIN_OBJS += builtin-fetch--tool.o
BUILTIN_OBJS += builtin-fetch-pack.o
BUILTIN_OBJS += builtin-fetch.o
BUILTIN_OBJS += builtin-fmt-merge-msg.o
BUILTIN_OBJS += builtin-for-each-ref.o
BUILTIN_OBJS += builtin-fsck.o
BUILTIN_OBJS += builtin-gc.o
BUILTIN_OBJS += builtin-grep.o
BUILTIN_OBJS += builtin-help.o
BUILTIN_OBJS += builtin-init-db.o
BUILTIN_OBJS += builtin-log.o
BUILTIN_OBJS += builtin-ls-files.o
BUILTIN_OBJS += builtin-ls-remote.o
BUILTIN_OBJS += builtin-ls-tree.o
BUILTIN_OBJS += builtin-mailinfo.o
BUILTIN_OBJS += builtin-mailsplit.o
BUILTIN_OBJS += builtin-merge.o
BUILTIN_OBJS += builtin-merge-base.o
BUILTIN_OBJS += builtin-merge-file.o
BUILTIN_OBJS += builtin-merge-ours.o
BUILTIN_OBJS += builtin-merge-recursive.o
BUILTIN_OBJS += builtin-mv.o
BUILTIN_OBJS += builtin-name-rev.o
BUILTIN_OBJS += builtin-pack-objects.o
BUILTIN_OBJS += builtin-pack-refs.o
BUILTIN_OBJS += builtin-prune-packed.o
BUILTIN_OBJS += builtin-prune.o
BUILTIN_OBJS += builtin-push.o
BUILTIN_OBJS += builtin-read-tree.o
BUILTIN_OBJS += builtin-reflog.o
BUILTIN_OBJS += builtin-remote.o
BUILTIN_OBJS += builtin-rerere.o
BUILTIN_OBJS += builtin-reset.o
BUILTIN_OBJS += builtin-rev-list.o
BUILTIN_OBJS += builtin-rev-parse.o
BUILTIN_OBJS += builtin-revert.o
BUILTIN_OBJS += builtin-rm.o
BUILTIN_OBJS += builtin-send-pack.o
BUILTIN_OBJS += builtin-shortlog.o
BUILTIN_OBJS += builtin-show-branch.o
BUILTIN_OBJS += builtin-show-ref.o
BUILTIN_OBJS += builtin-stripspace.o
BUILTIN_OBJS += builtin-symbolic-ref.o
BUILTIN_OBJS += builtin-tag.o
BUILTIN_OBJS += builtin-tar-tree.o
BUILTIN_OBJS += builtin-unpack-objects.o
BUILTIN_OBJS += builtin-update-index.o
BUILTIN_OBJS += builtin-update-ref.o
BUILTIN_OBJS += builtin-upload-archive.o
BUILTIN_OBJS += builtin-verify-pack.o
BUILTIN_OBJS += builtin-verify-tag.o
BUILTIN_OBJS += builtin-write-tree.o

GITLIBS = $(LIB_FILE) $(XDIFF_LIB)
EXTLIBS =

#
# Platform specific tweaks
#

# We choose to avoid "if .. else if .. else .. endif endif"
# because maintaining the nesting to match is a pain.  If
# we had "elif" things would have been much nicer...

ifeq ($(uname_S),Linux)
	NO_STRLCPY = YesPlease
	THREADED_DELTA_SEARCH = YesPlease
endif
ifeq ($(uname_S),GNU/kFreeBSD)
	NO_STRLCPY = YesPlease
	THREADED_DELTA_SEARCH = YesPlease
endif
ifeq ($(uname_S),UnixWare)
	CC = cc
	NEEDS_SOCKET = YesPlease
	NEEDS_NSL = YesPlease
	NEEDS_SSL_WITH_CRYPTO = YesPlease
	NEEDS_LIBICONV = YesPlease
	SHELL_PATH = /usr/local/bin/bash
	NO_IPV6 = YesPlease
	NO_HSTRERROR = YesPlease
	BASIC_CFLAGS += -Kthread
	BASIC_CFLAGS += -I/usr/local/include
	BASIC_LDFLAGS += -L/usr/local/lib
	INSTALL = ginstall
	TAR = gtar
	NO_STRCASESTR = YesPlease
	NO_MEMMEM = YesPlease
endif
ifeq ($(uname_S),SCO_SV)
	ifeq ($(uname_R),3.2)
		CFLAGS = -O2
	endif
	ifeq ($(uname_R),5)
		CC = cc
		BASIC_CFLAGS += -Kthread
	endif
	NEEDS_SOCKET = YesPlease
	NEEDS_NSL = YesPlease
	NEEDS_SSL_WITH_CRYPTO = YesPlease
	NEEDS_LIBICONV = YesPlease
	SHELL_PATH = /usr/bin/bash
	NO_IPV6 = YesPlease
	NO_HSTRERROR = YesPlease
	BASIC_CFLAGS += -I/usr/local/include
	BASIC_LDFLAGS += -L/usr/local/lib
	NO_STRCASESTR = YesPlease
	NO_MEMMEM = YesPlease
	INSTALL = ginstall
	TAR = gtar
endif
ifeq ($(uname_S),Darwin)
	NEEDS_SSL_WITH_CRYPTO = YesPlease
	NEEDS_LIBICONV = YesPlease
	ifneq ($(shell expr "$(uname_R)" : '9\.'),2)
		OLD_ICONV = UnfortunatelyYes
	endif
	NO_STRLCPY = YesPlease
	NO_MEMMEM = YesPlease
	COMPAT_CFLAGS += -Icompat/regex
	COMPAT_OBJS += compat/regex/regex.o
endif
ifeq ($(uname_S),SunOS)
	NEEDS_SOCKET = YesPlease
	NEEDS_NSL = YesPlease
	SHELL_PATH = /bin/bash
	NO_STRCASESTR = YesPlease
	NO_MEMMEM = YesPlease
	NO_HSTRERROR = YesPlease
	NO_MKDTEMP = YesPlease
	ifeq ($(uname_R),5.8)
		NEEDS_LIBICONV = YesPlease
		NO_UNSETENV = YesPlease
		NO_SETENV = YesPlease
		NO_C99_FORMAT = YesPlease
		NO_STRTOUMAX = YesPlease
	endif
	ifeq ($(uname_R),5.9)
		NO_UNSETENV = YesPlease
		NO_SETENV = YesPlease
		NO_C99_FORMAT = YesPlease
		NO_STRTOUMAX = YesPlease
	endif
	INSTALL = ginstall
	TAR = gtar
	BASIC_CFLAGS += -D__EXTENSIONS__
endif
ifeq ($(uname_O),Cygwin)
	NO_D_TYPE_IN_DIRENT = YesPlease
	NO_D_INO_IN_DIRENT = YesPlease
	NO_STRCASESTR = YesPlease
	NO_MEMMEM = YesPlease
	NO_SYMLINK_HEAD = YesPlease
	NEEDS_LIBICONV = YesPlease
	NO_FAST_WORKING_DIRECTORY = UnfortunatelyYes
	NO_TRUSTABLE_FILEMODE = UnfortunatelyYes
	OLD_ICONV = UnfortunatelyYes
	# There are conflicting reports about this.
	# On some boxes NO_MMAP is needed, and not so elsewhere.
	# Try commenting this out if you suspect MMAP is more efficient
	NO_MMAP = YesPlease
	NO_IPV6 = YesPlease
	X = .exe
endif
ifeq ($(uname_S),FreeBSD)
	NEEDS_LIBICONV = YesPlease
	NO_MEMMEM = YesPlease
	BASIC_CFLAGS += -I/usr/local/include
	BASIC_LDFLAGS += -L/usr/local/lib
	DIR_HAS_BSD_GROUP_SEMANTICS = YesPlease
<<<<<<< HEAD
	THREADED_DELTA_SEARCH = YesPlease
=======
	COMPAT_CFLAGS += -Icompat/regex
	COMPAT_OBJS += compat/regex/regex.o
>>>>>>> 97a7a82f
endif
ifeq ($(uname_S),OpenBSD)
	NO_STRCASESTR = YesPlease
	NO_MEMMEM = YesPlease
	NEEDS_LIBICONV = YesPlease
	BASIC_CFLAGS += -I/usr/local/include
	BASIC_LDFLAGS += -L/usr/local/lib
	THREADED_DELTA_SEARCH = YesPlease
endif
ifeq ($(uname_S),NetBSD)
	ifeq ($(shell expr "$(uname_R)" : '[01]\.'),2)
		NEEDS_LIBICONV = YesPlease
	endif
	BASIC_CFLAGS += -I/usr/pkg/include
	BASIC_LDFLAGS += -L/usr/pkg/lib $(CC_LD_DYNPATH)/usr/pkg/lib
	THREADED_DELTA_SEARCH = YesPlease
endif
ifeq ($(uname_S),AIX)
	NO_STRCASESTR=YesPlease
	NO_MEMMEM = YesPlease
	NO_MKDTEMP = YesPlease
	NO_STRLCPY = YesPlease
	FREAD_READS_DIRECTORIES = UnfortunatelyYes
	INTERNAL_QSORT = UnfortunatelyYes
	NEEDS_LIBICONV=YesPlease
	BASIC_CFLAGS += -D_LARGE_FILES
	COMPAT_CFLAGS += -Icompat/regex
	COMPAT_OBJS += compat/regex/regex.o
endif
ifeq ($(uname_S),GNU)
	# GNU/Hurd
	NO_STRLCPY=YesPlease
endif
ifeq ($(uname_S),IRIX64)
	NO_IPV6=YesPlease
	NO_SETENV=YesPlease
	NO_STRCASESTR=YesPlease
	NO_MEMMEM = YesPlease
	NO_STRLCPY = YesPlease
	NO_SOCKADDR_STORAGE=YesPlease
	SHELL_PATH=/usr/gnu/bin/bash
	BASIC_CFLAGS += -DPATH_MAX=1024
	# for now, build 32-bit version
	BASIC_LDFLAGS += -L/usr/lib32
endif
ifeq ($(uname_S),HP-UX)
	NO_IPV6=YesPlease
	NO_SETENV=YesPlease
	NO_STRCASESTR=YesPlease
	NO_MEMMEM = YesPlease
	NO_STRLCPY = YesPlease
	NO_MKDTEMP = YesPlease
	NO_UNSETENV = YesPlease
	NO_HSTRERROR = YesPlease
	NO_SYS_SELECT_H = YesPlease
	SNPRINTF_RETURNS_BOGUS = YesPlease
endif
ifneq (,$(findstring MINGW,$(uname_S)))
	NO_MMAP = YesPlease
	NO_PREAD = YesPlease
	NO_OPENSSL = YesPlease
	NO_CURL = YesPlease
	NO_SYMLINK_HEAD = YesPlease
	NO_IPV6 = YesPlease
	NO_SETENV = YesPlease
	NO_UNSETENV = YesPlease
	NO_STRCASESTR = YesPlease
	NO_STRLCPY = YesPlease
	NO_MEMMEM = YesPlease
	NEEDS_LIBICONV = YesPlease
	OLD_ICONV = YesPlease
	NO_C99_FORMAT = YesPlease
	NO_STRTOUMAX = YesPlease
	NO_MKDTEMP = YesPlease
	SNPRINTF_RETURNS_BOGUS = YesPlease
	NO_SVN_TESTS = YesPlease
	NO_PERL_MAKEMAKER = YesPlease
	NO_POSIX_ONLY_PROGRAMS = YesPlease
	NO_ST_BLOCKS_IN_STRUCT_STAT = YesPlease
	COMPAT_CFLAGS += -D__USE_MINGW_ACCESS -DNOGDI -Icompat -Icompat/regex -Icompat/fnmatch
	COMPAT_CFLAGS += -DSNPRINTF_SIZE_CORR=1
	COMPAT_CFLAGS += -DSTRIP_EXTENSION=\".exe\"
	COMPAT_OBJS += compat/mingw.o compat/fnmatch/fnmatch.o compat/regex/regex.o compat/winansi.o
	EXTLIBS += -lws2_32
	X = .exe
	gitexecdir = ../libexec/git-core
	template_dir = ../share/git-core/templates/
	ETC_GITCONFIG = ../etc/gitconfig
endif
ifneq (,$(findstring arm,$(uname_M)))
	ARM_SHA1 = YesPlease
endif

-include config.mak.autogen
-include config.mak

ifeq ($(uname_S),Darwin)
	ifndef NO_FINK
		ifeq ($(shell test -d /sw/lib && echo y),y)
			BASIC_CFLAGS += -I/sw/include
			BASIC_LDFLAGS += -L/sw/lib
		endif
	endif
	ifndef NO_DARWIN_PORTS
		ifeq ($(shell test -d /opt/local/lib && echo y),y)
			BASIC_CFLAGS += -I/opt/local/include
			BASIC_LDFLAGS += -L/opt/local/lib
		endif
	endif
endif

ifndef CC_LD_DYNPATH
	ifdef NO_R_TO_GCC_LINKER
		# Some gcc does not accept and pass -R to the linker to specify
		# the runtime dynamic library path.
		CC_LD_DYNPATH = -Wl,-rpath,
	else
		CC_LD_DYNPATH = -R
	endif
endif

ifdef NO_CURL
	BASIC_CFLAGS += -DNO_CURL
else
	ifdef CURLDIR
		# Try "-Wl,-rpath=$(CURLDIR)/$(lib)" in such a case.
		BASIC_CFLAGS += -I$(CURLDIR)/include
		CURL_LIBCURL = -L$(CURLDIR)/$(lib) $(CC_LD_DYNPATH)$(CURLDIR)/$(lib) -lcurl
	else
		CURL_LIBCURL = -lcurl
	endif
	BUILTIN_OBJS += builtin-http-fetch.o
	EXTLIBS += $(CURL_LIBCURL)
	LIB_OBJS += http.o http-walker.o
	curl_check := $(shell (echo 070908; curl-config --vernum) | sort -r | sed -ne 2p)
	ifeq "$(curl_check)" "070908"
		ifndef NO_EXPAT
			PROGRAMS += git-http-push$X
		endif
	endif
	ifndef NO_EXPAT
		EXPAT_LIBEXPAT = -lexpat
	endif
endif

ifdef ZLIB_PATH
	BASIC_CFLAGS += -I$(ZLIB_PATH)/include
	EXTLIBS += -L$(ZLIB_PATH)/$(lib) $(CC_LD_DYNPATH)$(ZLIB_PATH)/$(lib)
endif
EXTLIBS += -lz

ifndef NO_POSIX_ONLY_PROGRAMS
	PROGRAMS += git-daemon$X
	PROGRAMS += git-imap-send$X
endif
ifndef NO_OPENSSL
	OPENSSL_LIBSSL = -lssl
	ifdef OPENSSLDIR
		BASIC_CFLAGS += -I$(OPENSSLDIR)/include
		OPENSSL_LINK = -L$(OPENSSLDIR)/$(lib) $(CC_LD_DYNPATH)$(OPENSSLDIR)/$(lib)
	else
		OPENSSL_LINK =
	endif
else
	BASIC_CFLAGS += -DNO_OPENSSL
	MOZILLA_SHA1 = 1
	OPENSSL_LIBSSL =
endif
ifdef NEEDS_SSL_WITH_CRYPTO
	LIB_4_CRYPTO = $(OPENSSL_LINK) -lcrypto -lssl
else
	LIB_4_CRYPTO = $(OPENSSL_LINK) -lcrypto
endif
ifdef NEEDS_LIBICONV
	ifdef ICONVDIR
		BASIC_CFLAGS += -I$(ICONVDIR)/include
		ICONV_LINK = -L$(ICONVDIR)/$(lib) $(CC_LD_DYNPATH)$(ICONVDIR)/$(lib)
	else
		ICONV_LINK =
	endif
	EXTLIBS += $(ICONV_LINK) -liconv
endif
ifdef NEEDS_SOCKET
	EXTLIBS += -lsocket
endif
ifdef NEEDS_NSL
	EXTLIBS += -lnsl
endif
ifdef NO_D_TYPE_IN_DIRENT
	BASIC_CFLAGS += -DNO_D_TYPE_IN_DIRENT
endif
ifdef NO_D_INO_IN_DIRENT
	BASIC_CFLAGS += -DNO_D_INO_IN_DIRENT
endif
ifdef NO_ST_BLOCKS_IN_STRUCT_STAT
	BASIC_CFLAGS += -DNO_ST_BLOCKS_IN_STRUCT_STAT
endif
ifdef NO_C99_FORMAT
	BASIC_CFLAGS += -DNO_C99_FORMAT
endif
ifdef SNPRINTF_RETURNS_BOGUS
	COMPAT_CFLAGS += -DSNPRINTF_RETURNS_BOGUS
	COMPAT_OBJS += compat/snprintf.o
endif
ifdef FREAD_READS_DIRECTORIES
	COMPAT_CFLAGS += -DFREAD_READS_DIRECTORIES
	COMPAT_OBJS += compat/fopen.o
endif
ifdef NO_SYMLINK_HEAD
	BASIC_CFLAGS += -DNO_SYMLINK_HEAD
endif
ifdef NO_STRCASESTR
	COMPAT_CFLAGS += -DNO_STRCASESTR
	COMPAT_OBJS += compat/strcasestr.o
endif
ifdef NO_STRLCPY
	COMPAT_CFLAGS += -DNO_STRLCPY
	COMPAT_OBJS += compat/strlcpy.o
endif
ifdef NO_STRTOUMAX
	COMPAT_CFLAGS += -DNO_STRTOUMAX
	COMPAT_OBJS += compat/strtoumax.o
endif
ifdef NO_STRTOULL
	COMPAT_CFLAGS += -DNO_STRTOULL
endif
ifdef NO_SETENV
	COMPAT_CFLAGS += -DNO_SETENV
	COMPAT_OBJS += compat/setenv.o
endif
ifdef NO_MKDTEMP
	COMPAT_CFLAGS += -DNO_MKDTEMP
	COMPAT_OBJS += compat/mkdtemp.o
endif
ifdef NO_UNSETENV
	COMPAT_CFLAGS += -DNO_UNSETENV
	COMPAT_OBJS += compat/unsetenv.o
endif
ifdef NO_SYS_SELECT_H
	BASIC_CFLAGS += -DNO_SYS_SELECT_H
endif
ifdef NO_MMAP
	COMPAT_CFLAGS += -DNO_MMAP
	COMPAT_OBJS += compat/mmap.o
endif
ifdef NO_PREAD
	COMPAT_CFLAGS += -DNO_PREAD
	COMPAT_OBJS += compat/pread.o
endif
ifdef NO_FAST_WORKING_DIRECTORY
	BASIC_CFLAGS += -DNO_FAST_WORKING_DIRECTORY
endif
ifdef NO_TRUSTABLE_FILEMODE
	BASIC_CFLAGS += -DNO_TRUSTABLE_FILEMODE
endif
ifdef NO_IPV6
	BASIC_CFLAGS += -DNO_IPV6
endif
ifdef NO_SOCKADDR_STORAGE
ifdef NO_IPV6
	BASIC_CFLAGS += -Dsockaddr_storage=sockaddr_in
else
	BASIC_CFLAGS += -Dsockaddr_storage=sockaddr_in6
endif
endif
ifdef NO_INET_NTOP
	LIB_OBJS += compat/inet_ntop.o
endif
ifdef NO_INET_PTON
	LIB_OBJS += compat/inet_pton.o
endif

ifdef NO_ICONV
	BASIC_CFLAGS += -DNO_ICONV
endif

ifdef OLD_ICONV
	BASIC_CFLAGS += -DOLD_ICONV
endif

ifdef NO_DEFLATE_BOUND
	BASIC_CFLAGS += -DNO_DEFLATE_BOUND
endif

ifdef PPC_SHA1
	SHA1_HEADER = "ppc/sha1.h"
	LIB_OBJS += ppc/sha1.o ppc/sha1ppc.o
else
ifdef ARM_SHA1
	SHA1_HEADER = "arm/sha1.h"
	LIB_OBJS += arm/sha1.o arm/sha1_arm.o
else
ifdef MOZILLA_SHA1
	SHA1_HEADER = "mozilla-sha1/sha1.h"
	LIB_OBJS += mozilla-sha1/sha1.o
else
	SHA1_HEADER = <openssl/sha.h>
	EXTLIBS += $(LIB_4_CRYPTO)
endif
endif
endif
ifdef NO_PERL_MAKEMAKER
	export NO_PERL_MAKEMAKER
endif
ifdef NO_HSTRERROR
	COMPAT_CFLAGS += -DNO_HSTRERROR
	COMPAT_OBJS += compat/hstrerror.o
endif
ifdef NO_MEMMEM
	COMPAT_CFLAGS += -DNO_MEMMEM
	COMPAT_OBJS += compat/memmem.o
endif
ifdef INTERNAL_QSORT
	COMPAT_CFLAGS += -DINTERNAL_QSORT
	COMPAT_OBJS += compat/qsort.o
endif

ifdef THREADED_DELTA_SEARCH
	BASIC_CFLAGS += -DTHREADED_DELTA_SEARCH
	EXTLIBS += -lpthread
	LIB_OBJS += thread-utils.o
endif
ifdef DIR_HAS_BSD_GROUP_SEMANTICS
	COMPAT_CFLAGS += -DDIR_HAS_BSD_GROUP_SEMANTICS
endif
ifdef NO_EXTERNAL_GREP
	BASIC_CFLAGS += -DNO_EXTERNAL_GREP
endif

ifeq ($(TCLTK_PATH),)
NO_TCLTK=NoThanks
endif

QUIET_SUBDIR0  = +$(MAKE) -C # space to separate -C and subdir
QUIET_SUBDIR1  =

ifneq ($(findstring $(MAKEFLAGS),w),w)
PRINT_DIR = --no-print-directory
else # "make -w"
NO_SUBDIR = :
endif

ifneq ($(findstring $(MAKEFLAGS),s),s)
ifndef V
	QUIET_CC       = @echo '   ' CC $@;
	QUIET_AR       = @echo '   ' AR $@;
	QUIET_LINK     = @echo '   ' LINK $@;
	QUIET_BUILT_IN = @echo '   ' BUILTIN $@;
	QUIET_GEN      = @echo '   ' GEN $@;
	QUIET_SUBDIR0  = +@subdir=
	QUIET_SUBDIR1  = ;$(NO_SUBDIR) echo '   ' SUBDIR $$subdir; \
			 $(MAKE) $(PRINT_DIR) -C $$subdir
	export V
	export QUIET_GEN
	export QUIET_BUILT_IN
endif
endif

ifdef ASCIIDOC8
	export ASCIIDOC8
endif

# Shell quote (do not use $(call) to accommodate ancient setups);

SHA1_HEADER_SQ = $(subst ','\'',$(SHA1_HEADER))
ETC_GITCONFIG_SQ = $(subst ','\'',$(ETC_GITCONFIG))

DESTDIR_SQ = $(subst ','\'',$(DESTDIR))
bindir_SQ = $(subst ','\'',$(bindir))
mandir_SQ = $(subst ','\'',$(mandir))
infodir_SQ = $(subst ','\'',$(infodir))
gitexecdir_SQ = $(subst ','\'',$(gitexecdir))
template_dir_SQ = $(subst ','\'',$(template_dir))
htmldir_SQ = $(subst ','\'',$(htmldir))
prefix_SQ = $(subst ','\'',$(prefix))

SHELL_PATH_SQ = $(subst ','\'',$(SHELL_PATH))
PERL_PATH_SQ = $(subst ','\'',$(PERL_PATH))
TCLTK_PATH_SQ = $(subst ','\'',$(TCLTK_PATH))

LIBS = $(GITLIBS) $(EXTLIBS)

BASIC_CFLAGS += -DSHA1_HEADER='$(SHA1_HEADER_SQ)' \
	$(COMPAT_CFLAGS)
LIB_OBJS += $(COMPAT_OBJS)

ALL_CFLAGS += $(BASIC_CFLAGS)
ALL_LDFLAGS += $(BASIC_LDFLAGS)

export TAR INSTALL DESTDIR SHELL_PATH


### Build rules

SHELL = $(SHELL_PATH)

all:: shell_compatibility_test $(ALL_PROGRAMS) $(BUILT_INS) $(OTHER_PROGRAMS) GIT-BUILD-OPTIONS
ifneq (,$X)
	$(foreach p,$(patsubst %$X,%,$(filter %$X,$(ALL_PROGRAMS) $(BUILT_INS) git$X)), test '$p' -ef '$p$X' || $(RM) '$p';)
endif

all::
ifndef NO_TCLTK
	$(QUIET_SUBDIR0)git-gui $(QUIET_SUBDIR1) gitexecdir='$(gitexec_instdir_SQ)' all
	$(QUIET_SUBDIR0)gitk-git $(QUIET_SUBDIR1) all
endif
	$(QUIET_SUBDIR0)perl $(QUIET_SUBDIR1) PERL_PATH='$(PERL_PATH_SQ)' prefix='$(prefix_SQ)' all
	$(QUIET_SUBDIR0)templates $(QUIET_SUBDIR1)

please_set_SHELL_PATH_to_a_more_modern_shell:
	@$$(:)

shell_compatibility_test: please_set_SHELL_PATH_to_a_more_modern_shell

strip: $(PROGRAMS) git$X
	$(STRIP) $(STRIP_OPTS) $(PROGRAMS) git$X

git.o: git.c common-cmds.h GIT-CFLAGS
	$(QUIET_CC)$(CC) -DGIT_VERSION='"$(GIT_VERSION)"' \
		$(ALL_CFLAGS) -c $(filter %.c,$^)

git$X: git.o $(BUILTIN_OBJS) $(GITLIBS)
	$(QUIET_LINK)$(CC) $(ALL_CFLAGS) -o $@ git.o \
		$(BUILTIN_OBJS) $(ALL_LDFLAGS) $(LIBS)

builtin-help.o: builtin-help.c common-cmds.h GIT-CFLAGS
	$(QUIET_CC)$(CC) -o $*.o -c $(ALL_CFLAGS) \
		'-DGIT_HTML_PATH="$(htmldir_SQ)"' \
		'-DGIT_MAN_PATH="$(mandir_SQ)"' \
		'-DGIT_INFO_PATH="$(infodir_SQ)"' $<

$(BUILT_INS): git$X
	$(QUIET_BUILT_IN)$(RM) $@ && \
	ln git$X $@ 2>/dev/null || \
	ln -s git$X $@ 2>/dev/null || \
	cp git$X $@

common-cmds.h: ./generate-cmdlist.sh command-list.txt

common-cmds.h: $(wildcard Documentation/git-*.txt)
	$(QUIET_GEN)./generate-cmdlist.sh > $@+ && mv $@+ $@

$(patsubst %.sh,%,$(SCRIPT_SH)) : % : %.sh
	$(QUIET_GEN)$(RM) $@ $@+ && \
	sed -e '1s|#!.*/sh|#!$(SHELL_PATH_SQ)|' \
	    -e 's|@SHELL_PATH@|$(SHELL_PATH_SQ)|' \
	    -e 's|@@PERL@@|$(PERL_PATH_SQ)|g' \
	    -e 's/@@GIT_VERSION@@/$(GIT_VERSION)/g' \
	    -e 's/@@NO_CURL@@/$(NO_CURL)/g' \
	    $@.sh >$@+ && \
	chmod +x $@+ && \
	mv $@+ $@

$(patsubst %.perl,%,$(SCRIPT_PERL)): perl/perl.mak

perl/perl.mak: GIT-CFLAGS perl/Makefile perl/Makefile.PL
	$(QUIET_SUBDIR0)perl $(QUIET_SUBDIR1) PERL_PATH='$(PERL_PATH_SQ)' prefix='$(prefix_SQ)' $(@F)

$(patsubst %.perl,%,$(SCRIPT_PERL)): % : %.perl
	$(QUIET_GEN)$(RM) $@ $@+ && \
	INSTLIBDIR=`MAKEFLAGS= $(MAKE) -C perl -s --no-print-directory instlibdir` && \
	sed -e '1{' \
	    -e '	s|#!.*perl|#!$(PERL_PATH_SQ)|' \
	    -e '	h' \
	    -e '	s=.*=use lib (split(/:/, $$ENV{GITPERLLIB} || "@@INSTLIBDIR@@"));=' \
	    -e '	H' \
	    -e '	x' \
	    -e '}' \
	    -e 's|@@INSTLIBDIR@@|'"$$INSTLIBDIR"'|g' \
	    -e 's/@@GIT_VERSION@@/$(GIT_VERSION)/g' \
	    $@.perl >$@+ && \
	chmod +x $@+ && \
	mv $@+ $@

gitweb/gitweb.cgi: gitweb/gitweb.perl
	$(QUIET_GEN)$(RM) $@ $@+ && \
	sed -e '1s|#!.*perl|#!$(PERL_PATH_SQ)|' \
	    -e 's|++GIT_VERSION++|$(GIT_VERSION)|g' \
	    -e 's|++GIT_BINDIR++|$(bindir)|g' \
	    -e 's|++GITWEB_CONFIG++|$(GITWEB_CONFIG)|g' \
	    -e 's|++GITWEB_CONFIG_SYSTEM++|$(GITWEB_CONFIG_SYSTEM)|g' \
	    -e 's|++GITWEB_HOME_LINK_STR++|$(GITWEB_HOME_LINK_STR)|g' \
	    -e 's|++GITWEB_SITENAME++|$(GITWEB_SITENAME)|g' \
	    -e 's|++GITWEB_PROJECTROOT++|$(GITWEB_PROJECTROOT)|g' \
	    -e 's|"++GITWEB_PROJECT_MAXDEPTH++"|$(GITWEB_PROJECT_MAXDEPTH)|g' \
	    -e 's|++GITWEB_EXPORT_OK++|$(GITWEB_EXPORT_OK)|g' \
	    -e 's|++GITWEB_STRICT_EXPORT++|$(GITWEB_STRICT_EXPORT)|g' \
	    -e 's|++GITWEB_BASE_URL++|$(GITWEB_BASE_URL)|g' \
	    -e 's|++GITWEB_LIST++|$(GITWEB_LIST)|g' \
	    -e 's|++GITWEB_HOMETEXT++|$(GITWEB_HOMETEXT)|g' \
	    -e 's|++GITWEB_CSS++|$(GITWEB_CSS)|g' \
	    -e 's|++GITWEB_LOGO++|$(GITWEB_LOGO)|g' \
	    -e 's|++GITWEB_FAVICON++|$(GITWEB_FAVICON)|g' \
	    -e 's|++GITWEB_SITE_HEADER++|$(GITWEB_SITE_HEADER)|g' \
	    -e 's|++GITWEB_SITE_FOOTER++|$(GITWEB_SITE_FOOTER)|g' \
	    $< >$@+ && \
	chmod +x $@+ && \
	mv $@+ $@

git-instaweb: git-instaweb.sh gitweb/gitweb.cgi gitweb/gitweb.css
	$(QUIET_GEN)$(RM) $@ $@+ && \
	sed -e '1s|#!.*/sh|#!$(SHELL_PATH_SQ)|' \
	    -e 's/@@GIT_VERSION@@/$(GIT_VERSION)/g' \
	    -e 's/@@NO_CURL@@/$(NO_CURL)/g' \
	    -e '/@@GITWEB_CGI@@/r gitweb/gitweb.cgi' \
	    -e '/@@GITWEB_CGI@@/d' \
	    -e '/@@GITWEB_CSS@@/r gitweb/gitweb.css' \
	    -e '/@@GITWEB_CSS@@/d' \
	    -e 's|@@PERL@@|$(PERL_PATH_SQ)|g' \
	    $@.sh > $@+ && \
	chmod +x $@+ && \
	mv $@+ $@

configure: configure.ac
	$(QUIET_GEN)$(RM) $@ $<+ && \
	sed -e 's/@@GIT_VERSION@@/$(GIT_VERSION)/g' \
	    $< > $<+ && \
	autoconf -o $@ $<+ && \
	$(RM) $<+

# These can record GIT_VERSION
git.o git.spec \
	$(patsubst %.sh,%,$(SCRIPT_SH)) \
	$(patsubst %.perl,%,$(SCRIPT_PERL)) \
	: GIT-VERSION-FILE

%.o: %.c GIT-CFLAGS
	$(QUIET_CC)$(CC) -o $*.o -c $(ALL_CFLAGS) $<
%.s: %.c GIT-CFLAGS
	$(QUIET_CC)$(CC) -S $(ALL_CFLAGS) $<
%.o: %.S
	$(QUIET_CC)$(CC) -o $*.o -c $(ALL_CFLAGS) $<

exec_cmd.o: exec_cmd.c GIT-CFLAGS
	$(QUIET_CC)$(CC) -o $*.o -c $(ALL_CFLAGS) '-DGIT_EXEC_PATH="$(gitexecdir_SQ)"' $<
builtin-init-db.o: builtin-init-db.c GIT-CFLAGS
	$(QUIET_CC)$(CC) -o $*.o -c $(ALL_CFLAGS) -DDEFAULT_GIT_TEMPLATE_DIR='"$(template_dir_SQ)"' $<

config.o: config.c GIT-CFLAGS
	$(QUIET_CC)$(CC) -o $*.o -c $(ALL_CFLAGS) -DETC_GITCONFIG='"$(ETC_GITCONFIG_SQ)"' $<

http.o: http.c GIT-CFLAGS
	$(QUIET_CC)$(CC) -o $*.o -c $(ALL_CFLAGS) -DGIT_USER_AGENT='"git/$(GIT_VERSION)"' $<

ifdef NO_EXPAT
http-walker.o: http-walker.c http.h GIT-CFLAGS
	$(QUIET_CC)$(CC) -o $*.o -c $(ALL_CFLAGS) -DNO_EXPAT $<
endif

git-%$X: %.o $(GITLIBS)
	$(QUIET_LINK)$(CC) $(ALL_CFLAGS) -o $@ $(ALL_LDFLAGS) $(filter %.o,$^) $(LIBS)

git-imap-send$X: imap-send.o $(GITLIBS)
	$(QUIET_LINK)$(CC) $(ALL_CFLAGS) -o $@ $(ALL_LDFLAGS) $(filter %.o,$^) \
		$(LIBS) $(OPENSSL_LINK) $(OPENSSL_LIBSSL)

http.o http-walker.o http-push.o transport.o: http.h

git-http-push$X: revision.o http.o http-push.o $(GITLIBS)
	$(QUIET_LINK)$(CC) $(ALL_CFLAGS) -o $@ $(ALL_LDFLAGS) $(filter %.o,$^) \
		$(LIBS) $(CURL_LIBCURL) $(EXPAT_LIBEXPAT)

$(LIB_OBJS) $(BUILTIN_OBJS): $(LIB_H)
$(patsubst git-%$X,%.o,$(PROGRAMS)): $(LIB_H) $(wildcard */*.h)
builtin-revert.o wt-status.o: wt-status.h

$(LIB_FILE): $(LIB_OBJS)
	$(QUIET_AR)$(RM) $@ && $(AR) rcs $@ $(LIB_OBJS)

XDIFF_OBJS=xdiff/xdiffi.o xdiff/xprepare.o xdiff/xutils.o xdiff/xemit.o \
	xdiff/xmerge.o
$(XDIFF_OBJS): xdiff/xinclude.h xdiff/xmacros.h xdiff/xdiff.h xdiff/xtypes.h \
	xdiff/xutils.h xdiff/xprepare.h xdiff/xdiffi.h xdiff/xemit.h

$(XDIFF_LIB): $(XDIFF_OBJS)
	$(QUIET_AR)$(RM) $@ && $(AR) rcs $@ $(XDIFF_OBJS)


doc:
	$(MAKE) -C Documentation all

man:
	$(MAKE) -C Documentation man

html:
	$(MAKE) -C Documentation html

info:
	$(MAKE) -C Documentation info

TAGS:
	$(RM) TAGS
	$(FIND) . -name '*.[hcS]' -print | xargs etags -a

tags:
	$(RM) tags
	$(FIND) . -name '*.[hcS]' -print | xargs ctags -a

cscope:
	$(RM) cscope*
	$(FIND) . -name '*.[hcS]' -print | xargs cscope -b

### Detect prefix changes
TRACK_CFLAGS = $(subst ','\'',$(ALL_CFLAGS)):\
             $(bindir_SQ):$(gitexecdir_SQ):$(template_dir_SQ):$(prefix_SQ)

GIT-CFLAGS: .FORCE-GIT-CFLAGS
	@FLAGS='$(TRACK_CFLAGS)'; \
	    if test x"$$FLAGS" != x"`cat GIT-CFLAGS 2>/dev/null`" ; then \
		echo 1>&2 "    * new build flags or prefix"; \
		echo "$$FLAGS" >GIT-CFLAGS; \
            fi

# We need to apply sq twice, once to protect from the shell
# that runs GIT-BUILD-OPTIONS, and then again to protect it
# and the first level quoting from the shell that runs "echo".
GIT-BUILD-OPTIONS: .FORCE-GIT-BUILD-OPTIONS
	@echo SHELL_PATH=\''$(subst ','\'',$(SHELL_PATH_SQ))'\' >$@
	@echo TAR=\''$(subst ','\'',$(subst ','\'',$(TAR)))'\' >>$@

### Detect Tck/Tk interpreter path changes
ifndef NO_TCLTK
TRACK_VARS = $(subst ','\'',-DTCLTK_PATH='$(TCLTK_PATH_SQ)')

GIT-GUI-VARS: .FORCE-GIT-GUI-VARS
	@VARS='$(TRACK_VARS)'; \
	    if test x"$$VARS" != x"`cat $@ 2>/dev/null`" ; then \
		echo 1>&2 "    * new Tcl/Tk interpreter location"; \
		echo "$$VARS" >$@; \
            fi

.PHONY: .FORCE-GIT-GUI-VARS
endif

### Testing rules

TEST_PROGRAMS = test-chmtime$X test-genrandom$X test-date$X test-delta$X test-sha1$X test-match-trees$X test-parse-options$X test-path-utils$X

all:: $(TEST_PROGRAMS)

# GNU make supports exporting all variables by "export" without parameters.
# However, the environment gets quite big, and some programs have problems
# with that.

export NO_SVN_TESTS

test: all
	$(MAKE) -C t/ all

test-date$X: date.o ctype.o

test-delta$X: diff-delta.o patch-delta.o

test-parse-options$X: parse-options.o

.PRECIOUS: $(patsubst test-%$X,test-%.o,$(TEST_PROGRAMS))

test-%$X: test-%.o $(GITLIBS)
	$(QUIET_LINK)$(CC) $(ALL_CFLAGS) -o $@ $(ALL_LDFLAGS) $(filter %.o,$^) $(LIBS)

check-sha1:: test-sha1$X
	./test-sha1.sh

check: common-cmds.h
	for i in *.c; do sparse $(ALL_CFLAGS) $(SPARSE_FLAGS) $$i || exit; done

remove-dashes:
	./fixup-builtins $(BUILT_INS) $(PROGRAMS) $(SCRIPTS)

### Installation rules

ifeq ($(firstword $(subst /, ,$(template_dir))),..)
template_instdir = $(bindir)/$(template_dir)
else
template_instdir = $(template_dir)
endif
export template_instdir

ifeq ($(firstword $(subst /, ,$(gitexecdir))),..)
gitexec_instdir = $(bindir)/$(gitexecdir)
else
gitexec_instdir = $(gitexecdir)
endif
gitexec_instdir_SQ = $(subst ','\'',$(gitexec_instdir))
export gitexec_instdir

install: all
	$(INSTALL) -d -m 755 '$(DESTDIR_SQ)$(bindir_SQ)'
	$(INSTALL) -d -m 755 '$(DESTDIR_SQ)$(gitexec_instdir_SQ)'
	$(INSTALL) $(ALL_PROGRAMS) '$(DESTDIR_SQ)$(gitexec_instdir_SQ)'
	$(INSTALL) git$X git-upload-pack$X git-receive-pack$X git-upload-archive$X git-shell$X git-cvsserver '$(DESTDIR_SQ)$(bindir_SQ)'
	$(MAKE) -C templates DESTDIR='$(DESTDIR_SQ)' install
	$(MAKE) -C perl prefix='$(prefix_SQ)' DESTDIR='$(DESTDIR_SQ)' install
ifndef NO_TCLTK
	$(MAKE) -C gitk-git install
	$(MAKE) -C git-gui gitexecdir='$(gitexec_instdir_SQ)' install
endif
ifneq (,$X)
	$(foreach p,$(patsubst %$X,%,$(filter %$X,$(ALL_PROGRAMS) $(BUILT_INS) git$X)), $(RM) '$(DESTDIR_SQ)$(gitexec_instdir_SQ)/$p';)
endif
	bindir=$$(cd '$(DESTDIR_SQ)$(bindir_SQ)' && pwd) && \
	execdir=$$(cd '$(DESTDIR_SQ)$(gitexec_instdir_SQ)' && pwd) && \
	{ $(RM) "$$execdir/git-add$X" && \
		ln git-add$X "$$execdir/git-add$X" 2>/dev/null || \
		cp git-add$X "$$execdir/git-add$X"; } && \
	{ $(foreach p,$(filter-out git-add$X,$(BUILT_INS)), $(RM) "$$execdir/$p" && \
		ln "$$execdir/git-add$X" "$$execdir/$p" 2>/dev/null || \
		ln -s "git-add$X" "$$execdir/$p" 2>/dev/null || \
		cp "$$execdir/git-add$X" "$$execdir/$p" || exit;) } && \
	./check_bindir "z$$bindir" "z$$execdir" "$$bindir/git-add$X"

install-doc:
	$(MAKE) -C Documentation install

install-html:
	$(MAKE) -C Documentation install-html

install-info:
	$(MAKE) -C Documentation install-info

quick-install-doc:
	$(MAKE) -C Documentation quick-install

quick-install-html:
	$(MAKE) -C Documentation quick-install-html



### Maintainer's dist rules

git.spec: git.spec.in
	sed -e 's/@@VERSION@@/$(GIT_VERSION)/g' < $< > $@+
	mv $@+ $@

GIT_TARNAME=git-$(GIT_VERSION)
dist: git.spec git-archive$(X) configure
	./git-archive --format=tar \
		--prefix=$(GIT_TARNAME)/ HEAD^{tree} > $(GIT_TARNAME).tar
	@mkdir -p $(GIT_TARNAME)
	@cp git.spec configure $(GIT_TARNAME)
	@echo $(GIT_VERSION) > $(GIT_TARNAME)/version
	@$(MAKE) -C git-gui TARDIR=../$(GIT_TARNAME)/git-gui dist-version
	$(TAR) rf $(GIT_TARNAME).tar \
		$(GIT_TARNAME)/git.spec \
		$(GIT_TARNAME)/configure \
		$(GIT_TARNAME)/version \
		$(GIT_TARNAME)/git-gui/version
	@$(RM) -r $(GIT_TARNAME)
	gzip -f -9 $(GIT_TARNAME).tar

rpm: dist
	$(RPMBUILD) -ta $(GIT_TARNAME).tar.gz

htmldocs = git-htmldocs-$(GIT_VERSION)
manpages = git-manpages-$(GIT_VERSION)
dist-doc:
	$(RM) -r .doc-tmp-dir
	mkdir .doc-tmp-dir
	$(MAKE) -C Documentation WEBDOC_DEST=../.doc-tmp-dir install-webdoc
	cd .doc-tmp-dir && $(TAR) cf ../$(htmldocs).tar .
	gzip -n -9 -f $(htmldocs).tar
	:
	$(RM) -r .doc-tmp-dir
	mkdir -p .doc-tmp-dir/man1 .doc-tmp-dir/man5 .doc-tmp-dir/man7
	$(MAKE) -C Documentation DESTDIR=./ \
		man1dir=../.doc-tmp-dir/man1 \
		man5dir=../.doc-tmp-dir/man5 \
		man7dir=../.doc-tmp-dir/man7 \
		install
	cd .doc-tmp-dir && $(TAR) cf ../$(manpages).tar .
	gzip -n -9 -f $(manpages).tar
	$(RM) -r .doc-tmp-dir

### Cleaning rules

distclean: clean
	$(RM) configure

clean:
	$(RM) *.o mozilla-sha1/*.o arm/*.o ppc/*.o compat/*.o xdiff/*.o \
		$(LIB_FILE) $(XDIFF_LIB)
	$(RM) $(ALL_PROGRAMS) $(BUILT_INS) git$X
	$(RM) $(TEST_PROGRAMS)
	$(RM) *.spec *.pyc *.pyo */*.pyc */*.pyo common-cmds.h TAGS tags cscope*
	$(RM) -r autom4te.cache
	$(RM) config.log config.mak.autogen config.mak.append config.status config.cache
	$(RM) -r $(GIT_TARNAME) .doc-tmp-dir
	$(RM) $(GIT_TARNAME).tar.gz git-core_$(GIT_VERSION)-*.tar.gz
	$(RM) $(htmldocs).tar.gz $(manpages).tar.gz
	$(RM) gitweb/gitweb.cgi
	$(MAKE) -C Documentation/ clean
	$(MAKE) -C perl clean
	$(MAKE) -C templates/ clean
	$(MAKE) -C t/ clean
ifndef NO_TCLTK
	$(MAKE) -C gitk-git clean
	$(MAKE) -C git-gui clean
endif
	$(RM) GIT-VERSION-FILE GIT-CFLAGS GIT-GUI-VARS GIT-BUILD-OPTIONS

.PHONY: all install clean strip
.PHONY: shell_compatibility_test please_set_SHELL_PATH_to_a_more_modern_shell
.PHONY: .FORCE-GIT-VERSION-FILE TAGS tags cscope .FORCE-GIT-CFLAGS
.PHONY: .FORCE-GIT-BUILD-OPTIONS

### Check documentation
#
check-docs::
	@(for v in $(ALL_PROGRAMS) $(BUILT_INS) git gitk; \
	do \
		case "$$v" in \
		git-merge-octopus | git-merge-ours | git-merge-recursive | \
		git-merge-resolve | git-merge-subtree | \
		git-fsck-objects | git-init-db | \
		git-?*--?* ) continue ;; \
		esac ; \
		test -f "Documentation/$$v.txt" || \
		echo "no doc: $$v"; \
		sed -e '/^#/d' command-list.txt | \
		grep -q "^$$v[ 	]" || \
		case "$$v" in \
		git) ;; \
		*) echo "no link: $$v";; \
		esac ; \
	done; \
	( \
		sed -e '/^#/d' \
		    -e 's/[ 	].*//' \
		    -e 's/^/listed /' command-list.txt; \
		ls -1 Documentation/git*txt | \
		sed -e 's|Documentation/|documented |' \
		    -e 's/\.txt//'; \
	) | while read how cmd; \
	do \
		case "$$how,$$cmd" in \
		*,git-citool | \
		*,git-gui | \
		*,git-help | \
		documented,gitattributes | \
		documented,gitignore | \
		documented,gitmodules | \
		documented,gitcli | \
		documented,git-tools | \
		documented,gitcore-tutorial | \
		documented,gitcvs-migration | \
		documented,gitdiffcore | \
		documented,gitglossary | \
		documented,githooks | \
		documented,gitrepository-layout | \
		documented,gittutorial | \
		documented,gittutorial-2 | \
		sentinel,not,matching,is,ok ) continue ;; \
		esac; \
		case " $(ALL_PROGRAMS) $(BUILT_INS) git gitk " in \
		*" $$cmd "*)	;; \
		*) echo "removed but $$how: $$cmd" ;; \
		esac; \
	done ) | sort

### Make sure built-ins do not have dups and listed in git.c
#
check-builtins::
	./check-builtins.sh
<|MERGE_RESOLUTION|>--- conflicted
+++ resolved
@@ -687,12 +687,9 @@
 	BASIC_CFLAGS += -I/usr/local/include
 	BASIC_LDFLAGS += -L/usr/local/lib
 	DIR_HAS_BSD_GROUP_SEMANTICS = YesPlease
-<<<<<<< HEAD
 	THREADED_DELTA_SEARCH = YesPlease
-=======
 	COMPAT_CFLAGS += -Icompat/regex
 	COMPAT_OBJS += compat/regex/regex.o
->>>>>>> 97a7a82f
 endif
 ifeq ($(uname_S),OpenBSD)
 	NO_STRCASESTR = YesPlease
