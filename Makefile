--- conflicted
+++ resolved
@@ -710,14 +710,10 @@
 	NO_MEMMEM = YesPlease
 	NO_HSTRERROR = YesPlease
 	NO_MKDTEMP = YesPlease
-<<<<<<< HEAD
+	NO_MKSTEMPS = YesPlease
 	ifneq ($(uname_R),5.11)
 		OLD_ICONV = UnfortunatelyYes
 	endif
-=======
-	NO_MKSTEMPS = YesPlease
-	OLD_ICONV = UnfortunatelyYes
->>>>>>> 003b33a8
 	ifeq ($(uname_R),5.8)
 		NO_UNSETENV = YesPlease
 		NO_SETENV = YesPlease
