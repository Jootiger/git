# German translations for Git.
# Copyright (C) 2010-2012 Ralf Thielow <ralf.thielow@googlemail.com>
# This file is distributed under the same license as the Git package.
# Ralf Thielow <ralf.thielow@googlemail.com>, 2010, 2011, 2012.
#
msgid ""
msgstr ""
"Project-Id-Version: git 1.7.10\n"
"Report-Msgid-Bugs-To: Git Mailing List <git@vger.kernel.org>\n"
<<<<<<< HEAD
"POT-Creation-Date: 2012-04-28 20:17+0800\n"
=======
"POT-Creation-Date: 2012-05-08 15:45+0800\n"
>>>>>>> 1ec31a33
"PO-Revision-Date: 2012-03-28 18:46+0200\n"
"Last-Translator: Ralf Thielow <ralf.thielow@googlemail.com>\n"
"Language-Team: German\n"
"Language: de\n"
"MIME-Version: 1.0\n"
"Content-Type: text/plain; charset=UTF-8\n"
"Content-Transfer-Encoding: 8bit\n"
"Plural-Forms: nplurals=2; plural=(n != 1);\n"

#: advice.c:40
#, c-format
msgid "hint: %.*s\n"
msgstr "Hinweis: %.*s\n"

#.
#. * Message used both when 'git commit' fails and when
#. * other commands doing a merge do.
#.
#: advice.c:70
msgid ""
"Fix them up in the work tree,\n"
"and then use 'git add/rm <file>' as\n"
"appropriate to mark resolution and make a commit,\n"
"or use 'git commit -a'."
msgstr ""
"Korrigiere dies im Arbeitsbaum,\n"
"und benutze dann 'git add/rm <Datei>'\n"
"um die Auflösung entsprechend zu markieren und einzutragen,\n"
"oder benutze 'git commit -a'."

#: commit.c:48
#, c-format
msgid "could not parse %s"
msgstr "konnte %s nicht parsen"

#: commit.c:50
#, c-format
msgid "%s %s is not a commit!"
msgstr "%s %s ist keine Version!"

#: compat/obstack.c:406 compat/obstack.c:408
msgid "memory exhausted"
msgstr "Speicher verbraucht"

#: connected.c:39
msgid "Could not run 'git rev-list'"
msgstr "Konnte 'git rev-list' nicht ausführen"

#: connected.c:48
#, c-format
msgid "failed write to rev-list: %s"
msgstr "Fehler beim Schreiben nach rev-list: %s"

#: connected.c:56
#, c-format
msgid "failed to close rev-list's stdin: %s"
msgstr "Fehler beim Schließen von rev-list's Standard-Eingabe: %s"

#: diff.c:105
#, c-format
msgid "  Failed to parse dirstat cut-off percentage '%.*s'\n"
msgstr ""
"  Fehler beim Parsen des abgeschnittenen \"dirstat\" Prozentsatzes '%.*s'\n"

#: diff.c:110
#, c-format
msgid "  Unknown dirstat parameter '%.*s'\n"
msgstr "  Unbekannter \"dirstat\" Parameter '%.*s'\n"

#: diff.c:210
#, c-format
msgid ""
"Found errors in 'diff.dirstat' config variable:\n"
"%s"
msgstr ""
"Fehler in 'diff.dirstat' Konfigurationsvariable gefunden:\n"
"%s"

#: diff.c:1400
msgid " 0 files changed\n"
msgstr " 0 Dateien geändert\n"

#: diff.c:1404
#, c-format
msgid " %d file changed"
msgid_plural " %d files changed"
msgstr[0] " %d Datei geändert"
msgstr[1] " %d Dateien geändert"

#: diff.c:1421
#, c-format
msgid ", %d insertion(+)"
msgid_plural ", %d insertions(+)"
msgstr[0] ", %d Zeile hinzugefügt(+)"
msgstr[1] ", %d Zeilen hinzugefügt(+)"

#: diff.c:1432
#, c-format
msgid ", %d deletion(-)"
msgid_plural ", %d deletions(-)"
msgstr[0] ", %d Zeile entfernt(-)"
msgstr[1] ", %d Zeilen entfernt(-)"

#: diff.c:3435
#, c-format
msgid ""
"Failed to parse --dirstat/-X option parameter:\n"
"%s"
msgstr ""
"Fehler beim Parsen des --dirstat/-X Optionsparameters:\n"
"%s"

#: gpg-interface.c:59
msgid "could not run gpg."
msgstr "konnte gpg nicht ausführen"

#: gpg-interface.c:71
msgid "gpg did not accept the data"
msgstr "gpg hat die Daten nicht akzeptiert"

#: gpg-interface.c:82
msgid "gpg failed to sign the data"
msgstr "gpg beim Signieren der Daten fehlgeschlagen"

#: grep.c:1280
#, c-format
msgid "'%s': unable to read %s"
msgstr "'%s': konnte nicht lesen %s"

#: grep.c:1297
#, c-format
msgid "'%s': %s"
msgstr "'%s': %s"

#: grep.c:1308
#, c-format
msgid "'%s': short read %s"
msgstr "'%s': read() zu kurz %s"

#: help.c:287
#, c-format
msgid ""
"'%s' appears to be a git command, but we were not\n"
"able to execute it. Maybe git-%s is broken?"
msgstr ""
"'%s' scheint ein git-Kommando zu sein, konnte aber\n"
"nicht ausgeführt werden. Vielleicht ist git-%s fehlerhaft?"

#: remote.c:1607
#, c-format
msgid "Your branch is ahead of '%s' by %d commit.\n"
msgid_plural "Your branch is ahead of '%s' by %d commits.\n"
msgstr[0] "Dein Zweig ist vor '%s' um %d Version.\n"
msgstr[1] "Dein Zweig ist vor '%s' um %d Versionen.\n"

#: remote.c:1613
#, c-format
msgid "Your branch is behind '%s' by %d commit, and can be fast-forwarded.\n"
msgid_plural ""
"Your branch is behind '%s' by %d commits, and can be fast-forwarded.\n"
msgstr[0] ""
"Dein Zweig ist zu '%s' um %d Version hinterher, und kann vorgespult werden.\n"
msgstr[1] ""
"Dein Zweig ist zu '%s' um %d Versionen hinterher, und kann vorgespult "
"werden.\n"

#: remote.c:1621
#, c-format
msgid ""
"Your branch and '%s' have diverged,\n"
"and have %d and %d different commit each, respectively.\n"
msgid_plural ""
"Your branch and '%s' have diverged,\n"
"and have %d and %d different commits each, respectively.\n"
msgstr[0] ""
"Dein Zweig und '%s' sind divergiert,\n"
"und haben jeweils %d und %d unterschiedliche Versionen.\n"
msgstr[1] ""
"Dein Zweig und '%s' sind divergiert,\n"
"und haben jeweils %d und %d unterschiedliche Versionen.\n"

#: sequencer.c:120 builtin/merge.c:865 builtin/merge.c:978
#: builtin/merge.c:1088 builtin/merge.c:1098
#, c-format
msgid "Could not open '%s' for writing"
msgstr "Konnte '%s' nicht zum Schreiben öffnen."

#: sequencer.c:122 builtin/merge.c:333 builtin/merge.c:868
#: builtin/merge.c:1090 builtin/merge.c:1103
#, c-format
msgid "Could not write to '%s'"
msgstr "Konnte nicht nach '%s' schreiben."

#: sequencer.c:143
msgid ""
"after resolving the conflicts, mark the corrected paths\n"
"with 'git add <paths>' or 'git rm <paths>'"
msgstr ""
"nach Auflösung der Konflikte, markiere die korrigierten Pfade\n"
"mit 'git add <Pfade>' oder 'git rm <Pfade>'"

#: sequencer.c:146
msgid ""
"after resolving the conflicts, mark the corrected paths\n"
"with 'git add <paths>' or 'git rm <paths>'\n"
"and commit the result with 'git commit'"
msgstr ""
"nach Auflösung der Konflikte, markiere die korrigierten Pfade\n"
"mit 'git add <Pfade>' oder 'git rm <Pfade>'und trage das Ergebnis ein mit "
"'git commit'"

#: sequencer.c:159 sequencer.c:685 sequencer.c:768
#, c-format
msgid "Could not write to %s"
msgstr "Konnte nicht nach %s schreiben"

#: sequencer.c:162
#, c-format
msgid "Error wrapping up %s"
msgstr "Fehler bei Nachbereitung von %s"

#: sequencer.c:177
msgid "Your local changes would be overwritten by cherry-pick."
msgstr ""
"Deine lokalen Änderungen würden von \"cherry-pick\" überschrieben werden."

#: sequencer.c:179
msgid "Your local changes would be overwritten by revert."
msgstr "Deine lokalen Änderungen würden von \"revert\" überschrieben werden."

#: sequencer.c:182
msgid "Commit your changes or stash them to proceed."
msgstr "Trage deine Änderungen ein oder benutze \"stash\" um fortzufahren."

#. TRANSLATORS: %s will be "revert" or "cherry-pick"
#: sequencer.c:232
#, c-format
msgid "%s: Unable to write new index file"
msgstr "%s: Konnte neue Bereitstellungsdatei nicht schreiben"

#: sequencer.c:298
msgid "Your index file is unmerged."
msgstr "Deine Bereitstellungsdatei ist nicht zusammengeführt."

#: sequencer.c:301
msgid "You do not have a valid HEAD"
msgstr "Du hast keine gültige Zweigspitze (HEAD)"

#: sequencer.c:316
#, c-format
msgid "Commit %s is a merge but no -m option was given."
msgstr ""
"Version %s ist eine Zusammenführung, aber die Option -m wurde nicht "
"angegeben."

#: sequencer.c:324
#, c-format
msgid "Commit %s does not have parent %d"
msgstr "Version %s hat keinen Elternteil %d"

#: sequencer.c:328
#, c-format
msgid "Mainline was specified but commit %s is not a merge."
msgstr ""
"Hauptlinie wurde spezifiziert, aber Version %s ist keine Zusammenführung."

#. TRANSLATORS: The first %s will be "revert" or
#. "cherry-pick", the second %s a SHA1
#: sequencer.c:339
#, c-format
msgid "%s: cannot parse parent commit %s"
msgstr "%s: kann Elternversion %s nicht parsen"

#: sequencer.c:343
#, c-format
msgid "Cannot get commit message for %s"
msgstr "Kann keine Versionsbeschreibung für %s bekommen"

#: sequencer.c:427
#, c-format
msgid "could not revert %s... %s"
msgstr "Konnte %s nicht zurücksetzen... %s"

#: sequencer.c:428
#, c-format
msgid "could not apply %s... %s"
msgstr "Konnte %s nicht anwenden... %s"

<<<<<<< HEAD
#: sequencer.c:450 sequencer.c:909 builtin/log.c:289 builtin/log.c:719
#: builtin/log.c:1335 builtin/log.c:1554 builtin/merge.c:347
=======
#: sequencer.c:450 sequencer.c:909 builtin/log.c:288 builtin/log.c:713
#: builtin/log.c:1329 builtin/log.c:1548 builtin/merge.c:347
>>>>>>> 1ec31a33
#: builtin/shortlog.c:181
msgid "revision walk setup failed"
msgstr "Einrichtung des Revisionsgangs fehlgeschlagen"

#: sequencer.c:453
msgid "empty commit set passed"
msgstr "leere Menge von Versionen übergeben"

#: sequencer.c:461
#, c-format
msgid "git %s: failed to read the index"
msgstr "git %s: Fehler beim Lesen der Bereitstellung"

#: sequencer.c:466
#, c-format
msgid "git %s: failed to refresh the index"
msgstr "git %s: Fehler beim Aktualisieren der Bereitstellung"

#: sequencer.c:551
#, c-format
msgid "Cannot %s during a %s"
msgstr "Kann %s nicht während eines %s durchführen"

#: sequencer.c:573
#, c-format
msgid "Could not parse line %d."
msgstr "Konnte Zeile %d nicht parsen."

#: sequencer.c:578
msgid "No commits parsed."
msgstr "Keine Versionen geparst."

#: sequencer.c:591
#, c-format
msgid "Could not open %s"
msgstr "Konnte %s nicht öffnen"

#: sequencer.c:595
#, c-format
msgid "Could not read %s."
msgstr "Konnte %s nicht lesen."

#: sequencer.c:602
#, c-format
msgid "Unusable instruction sheet: %s"
msgstr "Unbenutzbares Instruktionsblatt: %s"

#: sequencer.c:630
#, c-format
msgid "Invalid key: %s"
msgstr "Ungültiger Schlüssel: %s"

#: sequencer.c:633
#, c-format
msgid "Invalid value for %s: %s"
msgstr "Ungültiger Wert für %s: %s"

#: sequencer.c:645
#, c-format
msgid "Malformed options sheet: %s"
msgstr "Fehlerhaftes Optionsblatt: %s"

#: sequencer.c:666
msgid "a cherry-pick or revert is already in progress"
msgstr "\"cherry-pick\" oder \"revert\" ist bereits im Gang"

#: sequencer.c:667
msgid "try \"git cherry-pick (--continue | --quit | --abort)\""
msgstr "versuche \"git cherry-pick (--continue | --quit | --abort)\""

#: sequencer.c:671
#, c-format
msgid "Could not create sequencer directory %s"
msgstr "Konnte \"sequencer\"-Verzeichnis %s nicht erstellen"

#: sequencer.c:687 sequencer.c:772
#, c-format
msgid "Error wrapping up %s."
msgstr "Fehler beim Einpacken von %s."

#: sequencer.c:706 sequencer.c:840
msgid "no cherry-pick or revert in progress"
msgstr "kein \"cherry-pick\" oder \"revert\" im Gang"

#: sequencer.c:708
msgid "cannot resolve HEAD"
msgstr "kann Zweigspitze (HEAD) nicht auflösen"

#: sequencer.c:710
msgid "cannot abort from a branch yet to be born"
msgstr "kann nicht abbrechen: bin auf einem Zweig, der noch geboren wird"

#: sequencer.c:732
#, c-format
msgid "cannot open %s: %s"
msgstr "Kann %s nicht öffnen: %s"

#: sequencer.c:735
#, c-format
msgid "cannot read %s: %s"
msgstr "Kann %s nicht lesen: %s"

#: sequencer.c:736
msgid "unexpected end of file"
msgstr "Unerwartetes Dateiende"

#: sequencer.c:742
#, c-format
msgid "stored pre-cherry-pick HEAD file '%s' is corrupt"
msgstr ""
"gespeicherte \"pre-cherry-pick\" Datei der Zweigspitze (HEAD) '%s' ist "
"beschädigt"

#: sequencer.c:765
#, c-format
msgid "Could not format %s."
msgstr "Konnte %s nicht formatieren."

#: sequencer.c:927
msgid "Can't revert as initial commit"
msgstr "Kann nicht zu initialer Version zurücksetzen."

#: sequencer.c:928
msgid "Can't cherry-pick into empty head"
msgstr "Kann \"cherry-pick\" nicht in einem leerem Kopf ausführen."

#: sha1_name.c:864
msgid "HEAD does not point to a branch"
msgstr "Zweigspitze (HEAD) zeigt auf keinen Zweig"

#: sha1_name.c:867
#, c-format
msgid "No such branch: '%s'"
msgstr "Kein solcher Zweig '%s'"

#: sha1_name.c:869
#, c-format
msgid "No upstream configured for branch '%s'"
msgstr "Kein entferntes Projektarchiv für Zweig '%s' konfiguriert."

#: sha1_name.c:872
#, c-format
msgid "Upstream branch '%s' not stored as a remote-tracking branch"
msgstr "Zweig '%s' des entfernten Projektarchivs ist nicht als entfernter "
"Übernahmezweig gespeichert"

#: wt-status.c:134
msgid "Unmerged paths:"
msgstr "Nicht zusammengeführte Pfade:"

#: wt-status.c:140 wt-status.c:157
#, c-format
msgid "  (use \"git reset %s <file>...\" to unstage)"
msgstr ""
"  (benutze \"git reset %s <Datei>...\" zum Herausnehmen aus der "
"Bereitstellung)"

#: wt-status.c:142 wt-status.c:159
msgid "  (use \"git rm --cached <file>...\" to unstage)"
msgstr ""
"  (benutze \"git rm --cached <Datei>...\" zum Herausnehmen aus der "
"Bereitstellung)"

#: wt-status.c:143
msgid "  (use \"git add/rm <file>...\" as appropriate to mark resolution)"
msgstr ""
"  (benutze \"git add/rm <Datei>...\" um die Auflösung entsprechend zu "
"markieren)"

#: wt-status.c:151
msgid "Changes to be committed:"
msgstr "zum Eintragen bereitgestellte Änderungen:"

#: wt-status.c:169
msgid "Changes not staged for commit:"
msgstr "Änderungen, die nicht zum Eintragen bereitgestellt sind:"

#: wt-status.c:173
msgid "  (use \"git add <file>...\" to update what will be committed)"
msgstr "  (benutze \"git add <Datei>...\" zum Bereitstellen)"

#: wt-status.c:175
msgid "  (use \"git add/rm <file>...\" to update what will be committed)"
msgstr "  (benutze \"git add/rm <Datei>...\" zum Bereitstellen)"

#: wt-status.c:176
msgid ""
"  (use \"git checkout -- <file>...\" to discard changes in working directory)"
msgstr ""
"  (benutze \"git checkout -- <Datei>...\" um die Änderungen im "
"Arbeitsverzeichnis zu verwerfen)"

#: wt-status.c:178
msgid "  (commit or discard the untracked or modified content in submodules)"
msgstr ""
"  (trage ein oder verwerfe den unbeobachteten oder geänderten Inhalt in den "
"Unterprojekten)"

#: wt-status.c:187
#, c-format
msgid "%s files:"
msgstr "%s Dateien:"

#: wt-status.c:190
#, c-format
msgid "  (use \"git %s <file>...\" to include in what will be committed)"
msgstr "  (benutze \"git %s <Datei>...\" zum Einfügen in die Eintragung)"

#: wt-status.c:207
msgid "bug"
msgstr "Fehler"

#: wt-status.c:212
msgid "both deleted:"
msgstr "beide gelöscht:"

#: wt-status.c:213
msgid "added by us:"
msgstr "von uns hinzugefügt:"

#: wt-status.c:214
msgid "deleted by them:"
msgstr "von denen gelöscht:"

#: wt-status.c:215
msgid "added by them:"
msgstr "von denen hinzugefügt:"

#: wt-status.c:216
msgid "deleted by us:"
msgstr "von uns gelöscht:"

#: wt-status.c:217
msgid "both added:"
msgstr "von beiden hinzugefügt:"

#: wt-status.c:218
msgid "both modified:"
msgstr "von beiden geändert:"

#: wt-status.c:248
msgid "new commits, "
msgstr "neue Versionen, "

#: wt-status.c:250
msgid "modified content, "
msgstr "geänderter Inhalt, "

#: wt-status.c:252
msgid "untracked content, "
msgstr "unbeobachteter Inhalt, "

#: wt-status.c:266
#, c-format
msgid "new file:   %s"
msgstr "neue Datei:   %s"

#: wt-status.c:269
#, c-format
msgid "copied:     %s -> %s"
msgstr "kopiert:     %s -> %s"

#: wt-status.c:272
#, c-format
msgid "deleted:    %s"
msgstr "gelöscht:    %s"

#: wt-status.c:275
#, c-format
msgid "modified:   %s"
msgstr "geändert:   %s"

#: wt-status.c:278
#, c-format
msgid "renamed:    %s -> %s"
msgstr "umbenannt:    %s -> %s"

#: wt-status.c:281
#, c-format
msgid "typechange: %s"
msgstr "Typänderung: %s"

#: wt-status.c:284
#, c-format
msgid "unknown:    %s"
msgstr "unbekannt:    %s"

#: wt-status.c:287
#, c-format
msgid "unmerged:   %s"
msgstr "nicht zusammengeführt:   %s"

#: wt-status.c:290
#, c-format
msgid "bug: unhandled diff status %c"
msgstr "Fehler: unbehandelter Differenz-Status %c"

#: wt-status.c:713
msgid "On branch "
msgstr "Auf Zweig "

#: wt-status.c:720
msgid "Not currently on any branch."
msgstr "Im Moment auf keinem Zweig."

#: wt-status.c:731
msgid "Initial commit"
msgstr "Initiale Version"

#: wt-status.c:745
msgid "Untracked"
msgstr "Unbeobachtete"

#: wt-status.c:747
msgid "Ignored"
msgstr "Ignorierte"

#: wt-status.c:749
#, c-format
msgid "Untracked files not listed%s"
msgstr "Unbeobachtete Dateien nicht aufgelistet%s"

#: wt-status.c:751
msgid " (use -u option to show untracked files)"
msgstr " (benutze die Option -u um unbeobachteten Dateien anzuzeigen)"

#: wt-status.c:757
msgid "No changes"
msgstr "Keine Änderungen"

#: wt-status.c:761
#, c-format
msgid "no changes added to commit%s\n"
msgstr "keine Änderungen zum Eintragen hinzugefügt%s\n"

#: wt-status.c:763
msgid " (use \"git add\" and/or \"git commit -a\")"
msgstr " (benutze \"git add\" und/oder \"git commit -a\")"

#: wt-status.c:765
#, c-format
msgid "nothing added to commit but untracked files present%s\n"
msgstr ""
"nichts zum Eintragen hinzugefügt, aber es gibt unbeobachtete Dateien%s\n"

#: wt-status.c:767
msgid " (use \"git add\" to track)"
msgstr " (benutze \"git add\" zum Beobachten)"

#: wt-status.c:769 wt-status.c:772 wt-status.c:775
#, c-format
msgid "nothing to commit%s\n"
msgstr "nichts zum Eintragen%s\n"

#: wt-status.c:770
msgid " (create/copy files and use \"git add\" to track)"
msgstr " (Erstelle/Kopiere Dateien und benutze \"git add\" zum Beobachten)"

#: wt-status.c:773
msgid " (use -u to show untracked files)"
msgstr " (benutze die Option -u um unbeobachtete Dateien anzuzeigen)"

#: wt-status.c:776
msgid " (working directory clean)"
msgstr " (Arbeitsverzeichnis sauber)"

#: wt-status.c:884
msgid "HEAD (no branch)"
msgstr "HEAD (kein Zweig)"

#: wt-status.c:890
msgid "Initial commit on "
msgstr "Initiale Version auf "

#: wt-status.c:905
msgid "behind "
msgstr "hinterher "

#: wt-status.c:908 wt-status.c:911
msgid "ahead "
msgstr "voraus "

#: wt-status.c:913
msgid ", behind "
msgstr ", hinterher "

#: builtin/add.c:62
#, c-format
msgid "unexpected diff status %c"
msgstr "unerwarteter Differenz-Status %c"

#: builtin/add.c:67 builtin/commit.c:298
msgid "updating files failed"
msgstr "Aktualisierung der Dateien fehlgeschlagen"

#: builtin/add.c:77
#, c-format
msgid "remove '%s'\n"
msgstr "entferne '%s'\n"

#: builtin/add.c:176
#, c-format
msgid "Path '%s' is in submodule '%.*s'"
msgstr "Pfad '%s' befindet sich in Unterprojekt '%.*s'"

#: builtin/add.c:192
msgid "Unstaged changes after refreshing the index:"
msgstr ""
"Nicht bereitgestellte Änderungen nach Aktualisierung der Bereitstellung:"

#: builtin/add.c:195 builtin/add.c:456 builtin/rm.c:186
#, c-format
msgid "pathspec '%s' did not match any files"
msgstr "Pfadspezifikation '%s' stimmt mit keinen Dateien überein"

#: builtin/add.c:209
#, c-format
msgid "'%s' is beyond a symbolic link"
msgstr "'%s' ist über einem symbolischen Link"

#: builtin/add.c:276
msgid "Could not read the index"
msgstr "Konnte die Bereitstellung nicht lesen"

#: builtin/add.c:286
#, c-format
msgid "Could not open '%s' for writing."
msgstr "Konnte '%s' nicht zum Schreiben öffnen."

#: builtin/add.c:290
msgid "Could not write patch"
msgstr "Konnte Patch nicht schreiben"

#: builtin/add.c:295
#, c-format
msgid "Could not stat '%s'"
msgstr "Konnte Verzeichnis '%s' nicht lesen"

#: builtin/add.c:297
msgid "Empty patch. Aborted."
msgstr "Leerer Patch. Abgebrochen."

#: builtin/add.c:303
#, c-format
msgid "Could not apply '%s'"
msgstr "Konnte '%s' nicht anwenden."

#: builtin/add.c:312
msgid "The following paths are ignored by one of your .gitignore files:\n"
msgstr ""
"Die folgenden Pfade werden durch eine deiner \".gitignore\" Dateien "
"ignoriert:\n"

#: builtin/add.c:352
#, c-format
msgid "Use -f if you really want to add them.\n"
msgstr "Verwende -f wenn du diese wirklich hinzufügen möchtest.\n"

#: builtin/add.c:353
msgid "no files added"
msgstr "keine Dateien hinzugefügt"

#: builtin/add.c:359
msgid "adding files failed"
msgstr "Hinzufügen von Dateien fehlgeschlagen"

#: builtin/add.c:391
msgid "-A and -u are mutually incompatible"
msgstr "-A und -u sind zueinander inkompatibel"

#: builtin/add.c:393
msgid "Option --ignore-missing can only be used together with --dry-run"
msgstr ""
"Die Option --ignore-missing kann nur zusammen mit --dry-run benutzt werden."

#: builtin/add.c:413
#, c-format
msgid "Nothing specified, nothing added.\n"
msgstr "Nichts spezifiziert, nichts hinzugefügt.\n"

#: builtin/add.c:414
#, c-format
msgid "Maybe you wanted to say 'git add .'?\n"
msgstr "Wolltest du vielleicht 'git add .' sagen?\n"

#: builtin/add.c:420 builtin/clean.c:95 builtin/commit.c:358 builtin/mv.c:82
#: builtin/rm.c:162
msgid "index file corrupt"
msgstr "Bereitstellungsdatei beschädigt"

#: builtin/add.c:476 builtin/mv.c:229 builtin/rm.c:260
msgid "Unable to write new index file"
msgstr "Konnte neue Bereitstellungsdatei nicht schreiben."

#: builtin/archive.c:17
#, c-format
msgid "could not create archive file '%s'"
msgstr "Konnte Archiv-Datei '%s' nicht erstellen."

#: builtin/archive.c:20
msgid "could not redirect output"
msgstr "Konnte Ausgabe nicht umleiten."

#: builtin/archive.c:37
msgid "git archive: Remote with no URL"
msgstr "git archive: Externes Archiv ohne URL"

#: builtin/archive.c:58
msgid "git archive: expected ACK/NAK, got EOF"
msgstr "git archive: habe ACK/NAK erwartet, aber EOF bekommen"

#: builtin/archive.c:63
#, c-format
msgid "git archive: NACK %s"
msgstr "git archive: NACK %s"

#: builtin/archive.c:65
#, c-format
msgid "remote error: %s"
msgstr "Fehler am anderen Ende: %s"

#: builtin/archive.c:66
msgid "git archive: protocol error"
msgstr "git archive: Protokollfehler"

#: builtin/archive.c:71
msgid "git archive: expected a flush"
msgstr "git archive: erwartete eine Spülung (flush)"

#: builtin/branch.c:137
#, c-format
msgid ""
"deleting branch '%s' that has been merged to\n"
"         '%s', but not yet merged to HEAD."
msgstr ""
"entferne Zweig '%s', der zusammengeführt wurde mit\n"
"         '%s', aber noch nicht mit der Zweigspitze (HEAD) zusammengeführt "
"wurde."

#: builtin/branch.c:141
#, c-format
msgid ""
"not deleting branch '%s' that is not yet merged to\n"
"         '%s', even though it is merged to HEAD."
msgstr ""
"entferne Zweig '%s' nicht, der noch nicht zusammengeführt wurde mit\n"
"         '%s', obwohl er mit der Zweigspitze (HEAD) zusammengeführt wurde."

#. TRANSLATORS: This is "remote " in "remote branch '%s' not found"
#: builtin/branch.c:164
msgid "remote "
msgstr "externer "

#: builtin/branch.c:172
msgid "cannot use -a with -d"
msgstr "kann -a nicht mit -d benutzen"

#: builtin/branch.c:178
msgid "Couldn't look up commit object for HEAD"
msgstr "Konnte Versionsobjekt für Zweigspitze (HEAD) nicht nachschlagen."

#: builtin/branch.c:183
#, c-format
msgid "Cannot delete the branch '%s' which you are currently on."
msgstr ""
"Kann Zweig '%s' nicht entfernen, da du dich gerade auf diesem befindest."

#: builtin/branch.c:193
#, c-format
msgid "%sbranch '%s' not found."
msgstr "%sZweig '%s' nicht gefunden."

#: builtin/branch.c:201
#, c-format
msgid "Couldn't look up commit object for '%s'"
msgstr "Konnte Versionsobjekt für '%s' nicht nachschlagen."

#: builtin/branch.c:207
#, c-format
msgid ""
"The branch '%s' is not fully merged.\n"
"If you are sure you want to delete it, run 'git branch -D %s'."
msgstr ""
"Der Zweig '%s' ist nicht vollständig zusammengeführt.\n"
"Wenn du sicher bist diesen Zweig zu entfernen, führe 'git branch -D %s' aus."

#: builtin/branch.c:215
#, c-format
msgid "Error deleting %sbranch '%s'"
msgstr "Fehler beim Löschen von %sZweig '%s'"

#: builtin/branch.c:221
#, c-format
msgid "Deleted %sbranch %s (was %s).\n"
msgstr "Entferne %sZweig %s (war %s).\n"

#: builtin/branch.c:226
msgid "Update of config-file failed"
msgstr "Aktualisierung der Konfigurationsdatei fehlgeschlagen."

#: builtin/branch.c:324
#, c-format
msgid "branch '%s' does not point at a commit"
msgstr "Zweig '%s' zeigt auf keine Version"

#: builtin/branch.c:396
#, c-format
msgid "behind %d] "
msgstr "%d hinterher] "

#: builtin/branch.c:398
#, c-format
msgid "ahead %d] "
msgstr "%d voraus] "

#: builtin/branch.c:400
#, c-format
msgid "ahead %d, behind %d] "
msgstr "%d voraus, %d hinterher] "

#: builtin/branch.c:503
msgid "(no branch)"
msgstr "(kein Zweig)"

#: builtin/branch.c:568
msgid "some refs could not be read"
msgstr "Konnte einige Referenzen nicht lesen"

#: builtin/branch.c:581
msgid "cannot rename the current branch while not on any."
msgstr ""
"Kann aktuellen Zweig nicht umbennen, solange du dich auf keinem befindest."

#: builtin/branch.c:591
#, c-format
msgid "Invalid branch name: '%s'"
msgstr "Ungültiger Zweig-Name: '%s'"

#: builtin/branch.c:606
msgid "Branch rename failed"
msgstr "Umbenennung des Zweiges fehlgeschlagen"

#: builtin/branch.c:610
#, c-format
msgid "Renamed a misnamed branch '%s' away"
msgstr "falsch benannten Zweig '%s' umbenannt"

#: builtin/branch.c:614
#, c-format
msgid "Branch renamed to %s, but HEAD is not updated!"
msgstr "Zweig umbenannt zu %s, aber Zweigspitze (HEAD) ist nicht aktualisiert!"

#: builtin/branch.c:621
msgid "Branch is renamed, but update of config-file failed"
msgstr ""
"Zweig ist umbenannt, aber die Aktualisierung der Konfigurationsdatei ist "
"fehlgeschlagen."

#: builtin/branch.c:636
#, c-format
msgid "malformed object name %s"
msgstr "Missgebildeter Objektname %s"

#: builtin/branch.c:660
#, c-format
msgid "could not write branch description template: %s\n"
msgstr "Konnte Beschreibungsvorlage für Zweig nicht schreiben: %s\n"

#: builtin/branch.c:750
msgid "Failed to resolve HEAD as a valid ref."
msgstr "Konnte Zweigspitze (HEAD) nicht als gültige Referenz auflösen."

#: builtin/branch.c:755 builtin/clone.c:558
msgid "HEAD not found below refs/heads!"
msgstr "Zweigspitze (HEAD) wurde nicht unter \"refs/heads\" gefunden!"

#: builtin/branch.c:813
msgid "-a and -r options to 'git branch' do not make sense with a branch name"
msgstr ""
"Die Optionen -a und -r bei 'git branch' machen mit einem Zweignamen keinen "
"Sinn."

#: builtin/bundle.c:47
#, c-format
msgid "%s is okay\n"
msgstr "%s ist in Ordnung\n"

#: builtin/bundle.c:56
msgid "Need a repository to create a bundle."
msgstr "Um ein Paket zu erstellen wird ein Projektarchiv benötigt."

#: builtin/bundle.c:60
msgid "Need a repository to unbundle."
msgstr "Zum Entpacken wird ein Projektarchiv benötigt."

#: builtin/checkout.c:113 builtin/checkout.c:146
#, c-format
msgid "path '%s' does not have our version"
msgstr "Pfad '%s' hat nicht unsere Version."

#: builtin/checkout.c:115 builtin/checkout.c:148
#, c-format
msgid "path '%s' does not have their version"
msgstr "Pfad '%s' hat nicht deren Version."

#: builtin/checkout.c:131
#, c-format
msgid "path '%s' does not have all necessary versions"
msgstr "Pfad '%s' hat nicht alle notwendigen Versionen."

#: builtin/checkout.c:175
#, c-format
msgid "path '%s' does not have necessary versions"
msgstr "Pfad '%s' hat nicht die notwendigen Versionen."

#: builtin/checkout.c:192
#, c-format
msgid "path '%s': cannot merge"
msgstr "Pfad '%s': kann nicht zusammenführen"

#: builtin/checkout.c:209
#, c-format
msgid "Unable to add merge result for '%s'"
msgstr "Konnte Ergebnis der Zusammenführung von '%s' nicht hinzufügen."

#: builtin/checkout.c:212 builtin/reset.c:158
#, c-format
msgid "make_cache_entry failed for path '%s'"
msgstr "make_cache_entry für Pfad '%s' fehlgeschlagen"

#: builtin/checkout.c:234 builtin/checkout.c:392
msgid "corrupt index file"
msgstr "beschädigte Bereitstellungsdatei"

#: builtin/checkout.c:264 builtin/checkout.c:271
#, c-format
msgid "path '%s' is unmerged"
msgstr "Pfad '%s' ist nicht zusammengeführt."

#: builtin/checkout.c:302 builtin/checkout.c:498 builtin/clone.c:583
#: builtin/merge.c:812
msgid "unable to write new index file"
msgstr "Konnte neue Bereitstellungsdatei nicht schreiben."

#: builtin/checkout.c:319 builtin/diff.c:302 builtin/merge.c:408
msgid "diff_setup_done failed"
msgstr "diff_setup_done fehlgeschlagen"

#: builtin/checkout.c:414
msgid "you need to resolve your current index first"
msgstr "Du musst zuerst deine aktuelle Bereitstellung auflösen."

#: builtin/checkout.c:533
#, c-format
msgid "Can not do reflog for '%s'\n"
msgstr "Konnte \"reflog\" für '%s' nicht durchführen\n"

#: builtin/checkout.c:566
msgid "HEAD is now at"
msgstr "Zweigspitze (HEAD) ist jetzt bei"

#: builtin/checkout.c:573
#, c-format
msgid "Reset branch '%s'\n"
msgstr "Setze Zweig '%s' zurück\n"

#: builtin/checkout.c:576
#, c-format
msgid "Already on '%s'\n"
msgstr "Bereits auf '%s'\n"

#: builtin/checkout.c:580
#, c-format
msgid "Switched to and reset branch '%s'\n"
msgstr "Gewechselt zu zurückgesetztem Zweig '%s'\n"

#: builtin/checkout.c:582
#, c-format
msgid "Switched to a new branch '%s'\n"
msgstr "Gewechselt zu einem neuen Zweig '%s'\n"

#: builtin/checkout.c:584
#, c-format
msgid "Switched to branch '%s'\n"
msgstr "Gewechselt zu Zweig '%s'\n"

#: builtin/checkout.c:640
#, c-format
msgid " ... and %d more.\n"
msgstr " ... und %d weitere.\n"

#. The singular version
#: builtin/checkout.c:646
#, c-format
msgid ""
"Warning: you are leaving %d commit behind, not connected to\n"
"any of your branches:\n"
"\n"
"%s\n"
msgid_plural ""
"Warning: you are leaving %d commits behind, not connected to\n"
"any of your branches:\n"
"\n"
"%s\n"
msgstr[0] ""
"Warnung: Du bist um %d Version hinterher, nicht verbunden zu\n"
"einem deiner Zweige:\n"
"\n"
"%s\n"
msgstr[1] ""
"Warnung: Du bist um %d Versionen hinterher, nicht verbunden zu\n"
"einem deiner Zweige:\n"
"\n"
"%s\n"

#: builtin/checkout.c:664
#, c-format
msgid ""
"If you want to keep them by creating a new branch, this may be a good time\n"
"to do so with:\n"
"\n"
" git branch new_branch_name %s\n"
"\n"
msgstr ""
"Wenn du diese durch einen neuen Zweig behalten möchtest, dann könnte jetzt\n"
"ein guter Zeitpunkt sein dies zu tun mit:\n"
"\n"
" git branch neuer_zweig_name %s\n"
"\n"

#: builtin/checkout.c:693
msgid "internal error in revision walk"
msgstr "interner Fehler im Revisionsgang"

#: builtin/checkout.c:697
msgid "Previous HEAD position was"
msgstr "Vorherige Position der Zweigspitze (HEAD) war"

#: builtin/checkout.c:723
msgid "You are on a branch yet to be born"
msgstr "du bist auf einem Zweig, der noch geboren wird"

#. case (1)
#: builtin/checkout.c:854
#, c-format
msgid "invalid reference: %s"
msgstr "Ungültige Referenz: %s"

#. case (1): want a tree
#: builtin/checkout.c:893
#, c-format
msgid "reference is not a tree: %s"
msgstr "Referenz ist kein Baum: %s"

#: builtin/checkout.c:973
msgid "-B cannot be used with -b"
msgstr "-B kann nicht mit -b benutzt werden"

#: builtin/checkout.c:982
msgid "--patch is incompatible with all other options"
msgstr "--patch ist inkompatibel mit allen anderen Optionen"

#: builtin/checkout.c:985
msgid "--detach cannot be used with -b/-B/--orphan"
msgstr "--detach kann nicht mit -b/-B/--orphan benutzt werden"

#: builtin/checkout.c:987
msgid "--detach cannot be used with -t"
msgstr "--detach kann nicht mit -t benutzt werden"

#: builtin/checkout.c:993
msgid "--track needs a branch name"
msgstr "--track benötigt einen Zweignamen"

#: builtin/checkout.c:1000
msgid "Missing branch name; try -b"
msgstr "Vermisse Zweignamen; versuche -b"

#: builtin/checkout.c:1006
msgid "--orphan and -b|-B are mutually exclusive"
msgstr "--orphan und -b|-B sind gegenseitig exklusiv"

#: builtin/checkout.c:1008
msgid "--orphan cannot be used with -t"
msgstr "--orphan kann nicht mit -t benutzt werden"

#: builtin/checkout.c:1018
msgid "git checkout: -f and -m are incompatible"
msgstr "git checkout: -f und -m sind inkompatibel"

#: builtin/checkout.c:1052
msgid "invalid path specification"
msgstr "ungültige Pfadspezifikation"

#: builtin/checkout.c:1060
#, c-format
msgid ""
"git checkout: updating paths is incompatible with switching branches.\n"
"Did you intend to checkout '%s' which can not be resolved as commit?"
msgstr ""
"git checkout: Die Aktualisierung von Pfaden ist inkompatibel mit dem Wechsel "
"von Zweigen.\n"
"Hast du beabsichtigt '%s' auszuchecken, welcher nicht als Version aufgelöst "
"werden kann?"

#: builtin/checkout.c:1062
msgid "git checkout: updating paths is incompatible with switching branches."
msgstr ""
"git checkout: Die Aktualisierung von Pfaden ist inkompatibel mit dem Wechsel "
"von Zweigen."

#: builtin/checkout.c:1067
msgid "git checkout: --detach does not take a path argument"
msgstr "git checkout: --detach nimmt kein Pfad-Argument"

#: builtin/checkout.c:1070
msgid ""
"git checkout: --ours/--theirs, --force and --merge are incompatible when\n"
"checking out of the index."
msgstr ""
"git checkout: --ours/--theirs, --force and --merge sind inkompatibel wenn\n"
"du aus der Bereitstellung auscheckst."

#: builtin/checkout.c:1089
msgid "Cannot switch branch to a non-commit."
msgstr "Kann Zweig nur zu einer Version wechseln."

#: builtin/checkout.c:1092
msgid "--ours/--theirs is incompatible with switching branches."
msgstr "--ours/--theirs ist inkompatibel mit den Wechseln von Zweigen."

#: builtin/clean.c:78
msgid "-x and -X cannot be used together"
msgstr "-x und -X können nicht zusammen benutzt werden"

#: builtin/clean.c:82
msgid ""
"clean.requireForce set to true and neither -n nor -f given; refusing to clean"
msgstr ""
"clean.requireForce auf \"true\" gesetzt und weder -n noch -f gegeben; "
"Säuberung verweigert"

#: builtin/clean.c:85
msgid ""
"clean.requireForce defaults to true and neither -n nor -f given; refusing to "
"clean"
msgstr ""
"clean.requireForce standardmäßig auf \"true\" gesetzt und weder -n noch -f "
"gegeben; Säuberung verweigert"

#: builtin/clean.c:155 builtin/clean.c:176
#, c-format
msgid "Would remove %s\n"
msgstr "Würde %s entfernen\n"

#: builtin/clean.c:159 builtin/clean.c:179
#, c-format
msgid "Removing %s\n"
msgstr "Entferne %s\n"

#: builtin/clean.c:162 builtin/clean.c:182
#, c-format
msgid "failed to remove %s"
msgstr "Fehler beim Entfernen von %s"

#: builtin/clean.c:166
#, c-format
msgid "Would not remove %s\n"
msgstr "Würde nicht entfernen %s\n"

#: builtin/clean.c:168
#, c-format
msgid "Not removing %s\n"
msgstr "Entferne nicht %s\n"

#: builtin/clone.c:243
#, c-format
msgid "reference repository '%s' is not a local directory."
msgstr "Referenziertes Projektarchiv '%s' ist kein lokales Verzeichnis."

#: builtin/clone.c:302
#, c-format
msgid "failed to open '%s'"
msgstr "Fehler beim Öffnen von '%s'"

#: builtin/clone.c:306
#, c-format
msgid "failed to create directory '%s'"
msgstr "Fehler beim Erstellen von Verzeichnis '%s'"

#: builtin/clone.c:308 builtin/diff.c:75
#, c-format
msgid "failed to stat '%s'"
msgstr "Konnte '%s' nicht lesen"

#: builtin/clone.c:310
#, c-format
msgid "%s exists and is not a directory"
msgstr "%s existiert und ist kein Verzeichnis"

#: builtin/clone.c:324
#, c-format
msgid "failed to stat %s\n"
msgstr "Konnte %s nicht lesen\n"

#: builtin/clone.c:341
#, c-format
msgid "failed to unlink '%s'"
msgstr "Konnte '%s' nicht entfernen"

#: builtin/clone.c:346
#, c-format
msgid "failed to create link '%s'"
msgstr "Konnte Verknüpfung '%s' nicht erstellen"

#: builtin/clone.c:350
#, c-format
msgid "failed to copy file to '%s'"
msgstr "Konnte Datei nicht nach '%s' kopieren"

#: builtin/clone.c:373
#, c-format
msgid "done.\n"
msgstr "Fertig.\n"

#: builtin/clone.c:440
#, c-format
msgid "Could not find remote branch %s to clone."
msgstr "Konnte zu klonenden externer Zweig %s nicht finden."

#: builtin/clone.c:549
msgid "remote HEAD refers to nonexistent ref, unable to checkout.\n"
msgstr ""
"Externe Zweigspitze (HEAD) bezieht sich auf eine nicht existierende Referenz "
"und kann nicht ausgecheckt werden.\n"

#: builtin/clone.c:639
msgid "Too many arguments."
msgstr "Zu viele Argumente."

#: builtin/clone.c:643
msgid "You must specify a repository to clone."
msgstr "Du musst ein Projektarchiv zum Klonen angeben."

#: builtin/clone.c:654
#, c-format
msgid "--bare and --origin %s options are incompatible."
msgstr "--bare und --origin %s Optionen sind inkompatibel."

#: builtin/clone.c:668
#, c-format
msgid "repository '%s' does not exist"
msgstr "Projektarchiv '%s' existiert nicht."

#: builtin/clone.c:673
msgid "--depth is ignored in local clones; use file:// instead."
msgstr "--depth wird in lokalen Klonen ignoriert; benutze stattdessen file://."

#: builtin/clone.c:683
#, c-format
msgid "destination path '%s' already exists and is not an empty directory."
msgstr "Zielpfad '%s' existiert bereits und ist kein leeres Verzeichnis."

#: builtin/clone.c:693
#, c-format
msgid "working tree '%s' already exists."
msgstr "Arbeitsbaum '%s' existiert bereits."

#: builtin/clone.c:706 builtin/clone.c:720
#, c-format
msgid "could not create leading directories of '%s'"
msgstr "Konnte führende Verzeichnisse von '%s' nicht erstellen."

#: builtin/clone.c:709
#, c-format
msgid "could not create work tree dir '%s'."
msgstr "Konnte Arbeitsverzeichnis '%s' nicht erstellen."

#: builtin/clone.c:728
#, c-format
msgid "Cloning into bare repository '%s'...\n"
msgstr "Klone in bloßes Projektarchiv '%s'...\n"

#: builtin/clone.c:730
#, c-format
msgid "Cloning into '%s'...\n"
msgstr "Klone nach '%s'...\n"

#: builtin/clone.c:786
#, c-format
msgid "Don't know how to clone %s"
msgstr "Weiß nicht wie %s zu klonen ist."

#: builtin/clone.c:835
#, c-format
msgid "Remote branch %s not found in upstream %s"
<<<<<<< HEAD
msgstr "entfernter Zweig %s nicht im anderen Projektarchiv gefunden %s"
=======
msgstr "externer Zweig %s nicht im anderen Projektarchiv %s gefunden"
>>>>>>> 1ec31a33

#: builtin/clone.c:842
msgid "You appear to have cloned an empty repository."
msgstr "Du scheinst ein leeres Projektarchiv geklont zu haben."

#: builtin/commit.c:42
msgid ""
"Your name and email address were configured automatically based\n"
"on your username and hostname. Please check that they are accurate.\n"
"You can suppress this message by setting them explicitly:\n"
"\n"
"    git config --global user.name \"Your Name\"\n"
"    git config --global user.email you@example.com\n"
"\n"
"After doing this, you may fix the identity used for this commit with:\n"
"\n"
"    git commit --amend --reset-author\n"
msgstr ""
"Dein Name und E-Mail Adresse wurden automatisch auf Basis\n"
"deines Benutzer- und Rechnernamens konfiguriert. Bitte prüfe, dass diese\n"
"zutreffend sind. Du kannst diese Meldung unterdrücken, indem du diese\n"
"explizit setzt:\n"
"\n"
"    git config --global user.name \"Dein Name\"\n"
"    git config --global user.email deine@emailadresse.de\n"
"\n"
"Nachdem du das getan hast, kannst du deine Identität für diese Version "
"ändern mit:\n"
"\n"
"    git commit --amend --reset-author\n"

#: builtin/commit.c:54
msgid ""
"You asked to amend the most recent commit, but doing so would make\n"
"it empty. You can repeat your command with --allow-empty, or you can\n"
"remove the commit entirely with \"git reset HEAD^\".\n"
msgstr ""
"Du fragtest die jüngste Version nachzubessern, aber das würde diese leer\n"
"machen. Du kannst Dein Kommando mit --allow-empty wiederholen, oder die\n"
"Version mit \"git reset HEAD^\" vollständig entfernen.\n"

#: builtin/commit.c:59
msgid ""
"The previous cherry-pick is now empty, possibly due to conflict resolution.\n"
"If you wish to commit it anyway, use:\n"
"\n"
"    git commit --allow-empty\n"
"\n"
"Otherwise, please use 'git reset'\n"
msgstr ""
"Der letzte \"cherry-pick\" ist jetzt leer, möglicherweise durch eine "
"Konfliktauflösung.\n"
"Wenn du dies trotzdem eintragen willst, benutze:\n"
"\n"
"    git commit --allow-empty\n"
"\n"
"Andernfalls benutze bitte 'git reset'\n"

#: builtin/commit.c:205 builtin/reset.c:33
msgid "merge"
msgstr "zusammenführen"

#: builtin/commit.c:208
msgid "cherry-pick"
msgstr "cherry-pick"

#: builtin/commit.c:325
msgid "failed to unpack HEAD tree object"
msgstr "Fehler beim Entpacken des Baum-Objektes der Zweigspitze (HEAD)."

#: builtin/commit.c:367
msgid "unable to create temporary index"
msgstr "Konnte temporäre Bereitstellung nicht erstellen."

#: builtin/commit.c:373
msgid "interactive add failed"
msgstr "interaktives Hinzufügen fehlgeschlagen"

#: builtin/commit.c:406 builtin/commit.c:427 builtin/commit.c:473
msgid "unable to write new_index file"
msgstr "Konnte new_index Datei nicht schreiben"

#: builtin/commit.c:457
#, c-format
msgid "cannot do a partial commit during a %s."
msgstr "Kann keine partielle Eintragung durchführen, während %s im Gange ist."

#: builtin/commit.c:466
msgid "cannot read the index"
msgstr "Kann Bereitstellung nicht lesen"

#: builtin/commit.c:486
msgid "unable to write temporary index file"
msgstr "Konnte temporäre Bereitstellungsdatei nicht schreiben."

#: builtin/commit.c:561 builtin/commit.c:567
#, c-format
msgid "invalid commit: %s"
msgstr "Ungültige Version: %s"

#: builtin/commit.c:590
msgid "malformed --author parameter"
msgstr "Fehlerhafter --author Parameter"

#: builtin/commit.c:651
#, c-format
msgid "Malformed ident string: '%s'"
msgstr "Fehlerhafte Identifikations-String: '%s'"

#: builtin/commit.c:689 builtin/commit.c:722 builtin/commit.c:1033
#, c-format
msgid "could not lookup commit %s"
msgstr "Konnte Version %s nicht nachschlagen"

#: builtin/commit.c:701 builtin/shortlog.c:296
#, c-format
msgid "(reading log message from standard input)\n"
msgstr "(lese Log-Nachricht von Standard-Eingabe)\n"

#: builtin/commit.c:703
msgid "could not read log from standard input"
msgstr "Konnte Log nicht von Standard-Eingabe lesen."

#: builtin/commit.c:707
#, c-format
msgid "could not read log file '%s'"
msgstr "Konnte Log-Datei '%s' nicht lesen"

#: builtin/commit.c:713
msgid "commit has empty message"
msgstr "Version hat eine leere Beschreibung"

#: builtin/commit.c:729
msgid "could not read MERGE_MSG"
msgstr "Konnte MERGE_MSG nicht lesen"

#: builtin/commit.c:733
msgid "could not read SQUASH_MSG"
msgstr "Konnte SQUASH_MSG nicht lesen"

#: builtin/commit.c:737
#, c-format
msgid "could not read '%s'"
msgstr "Konnte '%s' nicht lesen"

#: builtin/commit.c:765
#, c-format
msgid "could not open '%s'"
msgstr "Konnte '%s' nicht öffnen"

#: builtin/commit.c:789
msgid "could not write commit template"
msgstr "Konnte Versionsvorlage nicht schreiben"

#: builtin/commit.c:799
#, c-format
msgid ""
"\n"
"It looks like you may be committing a %s.\n"
"If this is not correct, please remove the file\n"
"\t%s\n"
"and try again.\n"
msgstr ""
"\n"
"Es sieht so aus, als trägst du ein '%s' ein.\n"
"Falls das nicht korrekt ist, entferne bitte die Datei\n"
"\t%s\n"
"und versuche es erneut.\n"

#: builtin/commit.c:812
msgid "Please enter the commit message for your changes."
msgstr "Bitte gebe die Versionsbeschreibung für deine Änderungen ein."

#: builtin/commit.c:815
msgid ""
" Lines starting\n"
"with '#' will be ignored, and an empty message aborts the commit.\n"
msgstr ""
" Zeilen, die mit '#'\n"
"beginnen, werden ignoriert, und eine leere Versionsbeschreibung bricht die "
"Eintragung ab.\n"

#: builtin/commit.c:820
msgid ""
" Lines starting\n"
"with '#' will be kept; you may remove them yourself if you want to.\n"
"An empty message aborts the commit.\n"
msgstr ""
" Zeilen, die mit '#'\n"
"beginnen, werden beibehalten; wenn du möchtest, kannst du diese entfernen.\n"
"Eine leere Versionsbeschreibung bricht die Eintragung ab.\n"

#: builtin/commit.c:832
#, c-format
msgid "%sAuthor:    %s"
msgstr "%sAutor:    %s"

#: builtin/commit.c:839
#, c-format
msgid "%sCommitter: %s"
msgstr "%sEintragender: %s"

#: builtin/commit.c:859
msgid "Cannot read index"
msgstr "Kann Bereitstellung nicht lesen"

#: builtin/commit.c:896
msgid "Error building trees"
msgstr "Fehler beim Erzeugen der Zweige"

#: builtin/commit.c:911 builtin/tag.c:357
#, c-format
msgid "Please supply the message using either -m or -F option.\n"
msgstr "Bitte liefere die Beschreibung entweder mit der Option -m oder -F.\n"

#: builtin/commit.c:1008
#, c-format
msgid "No existing author found with '%s'"
msgstr "Kein existierender Autor mit '%s' gefunden."

#: builtin/commit.c:1023 builtin/commit.c:1217
#, c-format
msgid "Invalid untracked files mode '%s'"
msgstr "Ungültiger Modus '%s' für unbeobachtete Dateien"

#: builtin/commit.c:1063
msgid "Using both --reset-author and --author does not make sense"
msgstr "Verwendung von --reset-author und --author macht keinen Sinn."

#: builtin/commit.c:1074
msgid "You have nothing to amend."
msgstr "Du hast nichts zum nachbessern."

#: builtin/commit.c:1076
#, c-format
msgid "You are in the middle of a %s -- cannot amend."
msgstr "%s ist im Gange -- kann nicht nachbessern."

#: builtin/commit.c:1078
msgid "Options --squash and --fixup cannot be used together"
msgstr ""
"Die Optionen --squash und --fixup können nicht gemeinsam benutzt werden."

#: builtin/commit.c:1088
msgid "Only one of -c/-C/-F/--fixup can be used."
msgstr "Nur eines von -c/-C/-F/--fixup kann benutzt werden."

#: builtin/commit.c:1090
msgid "Option -m cannot be combined with -c/-C/-F/--fixup."
msgstr "Option -m kann nicht mit -c/-C/-F/--fixup kombiniert werden"

#: builtin/commit.c:1098
msgid "--reset-author can be used only with -C, -c or --amend."
msgstr "--reset--author kann nur mit -C, -c oder --amend benutzt werden"

#: builtin/commit.c:1115
msgid "Only one of --include/--only/--all/--interactive/--patch can be used."
msgstr ""
"Nur eines von --include/--only/--all/--interactive/--patch kann benutzt "
"werden."

#: builtin/commit.c:1117
msgid "No paths with --include/--only does not make sense."
msgstr "--include/--only machen ohne Pfade keinen Sinn."

#: builtin/commit.c:1119
msgid "Clever... amending the last one with dirty index."
msgstr ""
<<<<<<< HEAD
"Klug... nachbessern der letzten Version mit einem unsauberen Bereitstellung."
=======
"Klug... die letzte Version mit einer unsauberen Bereitstellung nachbessern."
>>>>>>> 1ec31a33

#: builtin/commit.c:1121
msgid "Explicit paths specified without -i nor -o; assuming --only paths..."
msgstr ""
"Explizite Pfade ohne -i oder -o angegeben; unter der Annahme von --only "
"Pfaden..."

#: builtin/commit.c:1131 builtin/tag.c:556
#, c-format
msgid "Invalid cleanup mode %s"
msgstr "Ungültiger \"cleanup\" Modus %s"

#: builtin/commit.c:1136
msgid "Paths with -a does not make sense."
msgstr "Pfade mit -a machen keinen Sinn."

#: builtin/commit.c:1315
msgid "couldn't look up newly created commit"
msgstr "Konnte neu erstellte Version nicht nachschlagen."

#: builtin/commit.c:1317
msgid "could not parse newly created commit"
msgstr "Konnte neulich erstellte Version nicht analysieren."

#: builtin/commit.c:1358
msgid "detached HEAD"
msgstr "losgelöste Zweigspitze (HEAD)"

#: builtin/commit.c:1360
msgid " (root-commit)"
msgstr " (Basis-Version)"

#: builtin/commit.c:1450
msgid "could not parse HEAD commit"
msgstr "Konnte Version der Zweigspitze (HEAD) nicht analysieren."

#: builtin/commit.c:1487 builtin/merge.c:509
#, c-format
msgid "could not open '%s' for reading"
msgstr "Konnte '%s' nicht zum Lesen öffnen."

#: builtin/commit.c:1494
#, c-format
msgid "Corrupt MERGE_HEAD file (%s)"
msgstr "Beschädigte MERGE_HEAD-Datei (%s)"

#: builtin/commit.c:1501
msgid "could not read MERGE_MODE"
msgstr "Konnte MERGE_MODE nicht lesen"

#: builtin/commit.c:1520
#, c-format
msgid "could not read commit message: %s"
msgstr "Konnte Versionsbeschreibung nicht lesen: %s"

#: builtin/commit.c:1534
#, c-format
msgid "Aborting commit; you did not edit the message.\n"
msgstr "Eintragung abgebrochen; du hast die Beschreibung nicht editiert.\n"

#: builtin/commit.c:1539
#, c-format
msgid "Aborting commit due to empty commit message.\n"
msgstr "Eintragung aufgrund leerer Versionsbeschreibung abgebrochen.\n"

#: builtin/commit.c:1554 builtin/merge.c:936 builtin/merge.c:961
msgid "failed to write commit object"
msgstr "Fehler beim Schreiben des Versionsobjektes."

#: builtin/commit.c:1575
msgid "cannot lock HEAD ref"
msgstr "Kann Referenz der Zweigspitze (HEAD) nicht sperren."

#: builtin/commit.c:1579
msgid "cannot update HEAD ref"
msgstr "Kann Referenz der Zweigspitze (HEAD) nicht aktualisieren."

#: builtin/commit.c:1590
msgid ""
"Repository has been updated, but unable to write\n"
"new_index file. Check that disk is not full or quota is\n"
"not exceeded, and then \"git reset HEAD\" to recover."
msgstr ""
"Das Projektarchiv wurde aktualisiert, aber die \"new_index\"-Datei\n"
"konnte nicht geschrieben werden. Prüfe, dass dein Speicher nicht\n"
"voll und Dein Kontingent nicht aufgebraucht ist und führe\n"
"anschließend \"git reset HEAD\" zu Wiederherstellung aus."

#: builtin/describe.c:234
#, c-format
msgid "annotated tag %s not available"
msgstr "annotierte Markierung %s ist nicht verfügbar"

#: builtin/describe.c:238
#, c-format
msgid "annotated tag %s has no embedded name"
msgstr "annotierte Markierung %s hat keinen eingebetteten Namen"

#: builtin/describe.c:240
#, c-format
msgid "tag '%s' is really '%s' here"
msgstr "Markierung '%s' ist eigentlich '%s' hier"

#: builtin/describe.c:267
#, c-format
msgid "Not a valid object name %s"
msgstr "%s ist kein gültiger Objekt-Name"

#: builtin/describe.c:270
#, c-format
msgid "%s is not a valid '%s' object"
msgstr "%s ist kein gültiges '%s' Objekt"

#: builtin/describe.c:287
#, c-format
msgid "no tag exactly matches '%s'"
msgstr "kein Markierung entspricht exakt '%s'"

#: builtin/describe.c:289
#, c-format
msgid "searching to describe %s\n"
msgstr "suche zur Beschreibung von %s\n"

#: builtin/describe.c:329
#, c-format
msgid "finished search at %s\n"
msgstr "beendete Suche bei %s\n"

#: builtin/describe.c:353
#, c-format
msgid ""
"No annotated tags can describe '%s'.\n"
"However, there were unannotated tags: try --tags."
msgstr ""
"Keine annotierten Markierungen können '%s' beschreiben.\n"
"Jedoch gab es nicht annotierte Markierungen: versuche --tags."

#: builtin/describe.c:357
#, c-format
msgid ""
"No tags can describe '%s'.\n"
"Try --always, or create some tags."
msgstr ""
"Keine Markierungen können '%s' beschreiben.\n"
"Versuche --always oder erstelle einige Markierungen."

#: builtin/describe.c:378
#, c-format
msgid "traversed %lu commits\n"
msgstr "%lu Versionen durchlaufen\n"

#: builtin/describe.c:381
#, c-format
msgid ""
"more than %i tags found; listed %i most recent\n"
"gave up search at %s\n"
msgstr ""
"mehr als %i Markierungen gefunden; Führe die ersten %i auf\n"
"Suche bei %s aufgegeben\n"

#: builtin/describe.c:436
msgid "--long is incompatible with --abbrev=0"
msgstr "--long ist inkompatibel mit --abbrev=0"

#: builtin/describe.c:462
msgid "No names found, cannot describe anything."
msgstr "Keine Namen gefunden, kann nichts beschreiben."

#: builtin/describe.c:482
msgid "--dirty is incompatible with committishes"
msgstr "--dirty ist inkompatibel mit Versionen"

#: builtin/diff.c:77
#, c-format
msgid "'%s': not a regular file or symlink"
msgstr "'%s': keine reguläre Datei oder symbolischer Link"

#: builtin/diff.c:220
#, c-format
msgid "invalid option: %s"
msgstr "Ungültige Option: %s"

#: builtin/diff.c:297
msgid "Not a git repository"
msgstr "Kein Git-Projektarchiv"

#: builtin/diff.c:347
#, c-format
msgid "invalid object '%s' given."
msgstr "Objekt '%s' ist ungültig."

#: builtin/diff.c:352
#, c-format
msgid "more than %d trees given: '%s'"
msgstr "Mehr als %d Zweige angegeben: '%s'"

#: builtin/diff.c:362
#, c-format
msgid "more than two blobs given: '%s'"
msgstr "Mehr als zwei Blobs angegeben: '%s'"

#: builtin/diff.c:370
#, c-format
msgid "unhandled object '%s' given."
msgstr "unbehandeltes Objekt '%s' angegeben"

#: builtin/fetch.c:200
msgid "Couldn't find remote ref HEAD"
msgstr "Konnte externe Referenz der Zweigspitze (HEAD) nicht finden."

#: builtin/fetch.c:253
#, c-format
msgid "object %s not found"
msgstr "Objekt %s nicht gefunden"

#: builtin/fetch.c:259
msgid "[up to date]"
msgstr "[aktuell]"

#: builtin/fetch.c:273
#, c-format
msgid "! %-*s %-*s -> %s  (can't fetch in current branch)"
msgstr "! %-*s %-*s -> %s  (kann nicht im aktuellen Zweig anfordern)"

#: builtin/fetch.c:274 builtin/fetch.c:360
msgid "[rejected]"
msgstr "[zurückgewiesen]"

#: builtin/fetch.c:285
msgid "[tag update]"
msgstr "[Markierungsaktualisierung]"

#: builtin/fetch.c:287 builtin/fetch.c:322 builtin/fetch.c:340
msgid "  (unable to update local ref)"
msgstr "  (kann lokale Referenz nicht aktualisieren)"

#: builtin/fetch.c:305
msgid "[new tag]"
msgstr "[neue Markierung]"

#: builtin/fetch.c:308
msgid "[new branch]"
msgstr "[neuer Zweig]"

#: builtin/fetch.c:311
msgid "[new ref]"
msgstr "[neue Referenz]"

#: builtin/fetch.c:356
msgid "unable to update local ref"
msgstr "kann lokale Referenz nicht aktualisieren"

#: builtin/fetch.c:356
msgid "forced update"
msgstr "Aktualisierung erzwungen"

#: builtin/fetch.c:362
msgid "(non-fast-forward)"
msgstr "(kein Vorspulen)"

#: builtin/fetch.c:393 builtin/fetch.c:685
#, c-format
msgid "cannot open %s: %s\n"
msgstr "kann %s nicht öffnen: %s\n"

#: builtin/fetch.c:402
#, c-format
msgid "%s did not send all necessary objects\n"
msgstr "%s hat nicht alle erforderlichen Objekte gesendet\n"

#: builtin/fetch.c:488
#, c-format
msgid "From %.*s\n"
msgstr "Von %.*s\n"

#: builtin/fetch.c:499
#, c-format
msgid ""
"some local refs could not be updated; try running\n"
" 'git remote prune %s' to remove any old, conflicting branches"
msgstr ""
"Einige lokale Referenzen konnten nicht aktualisiert werden; versuche\n"
"'git remote prune %s' um jeden älteren, widersprüchlichen Zweig zu entfernen."

#: builtin/fetch.c:549
#, c-format
msgid "   (%s will become dangling)\n"
msgstr "   (%s wird unreferenziert)\n"

#: builtin/fetch.c:550
#, c-format
msgid "   (%s has become dangling)\n"
msgstr "   (%s wurde unreferenziert)\n"

#: builtin/fetch.c:557
msgid "[deleted]"
msgstr "[gelöscht]"

#: builtin/fetch.c:558
msgid "(none)"
msgstr "(nichts)"

#: builtin/fetch.c:675
#, c-format
msgid "Refusing to fetch into current branch %s of non-bare repository"
msgstr ""
"Das Anfordern in den aktuellen Zweig %s von einem nicht-bloßen"
"\"Projektarchiv wurde verweigert."

#: builtin/fetch.c:709
#, c-format
msgid "Don't know how to fetch from %s"
msgstr "Weiß nicht wie von %s angefordert wird."

#: builtin/fetch.c:786
#, c-format
msgid "Option \"%s\" value \"%s\" is not valid for %s"
msgstr "Option \"%s\" Wert \"%s\" ist nicht gültig für %s"

#: builtin/fetch.c:789
#, c-format
msgid "Option \"%s\" is ignored for %s\n"
msgstr "Option \"%s\" wird ignoriert für %s\n"

#: builtin/fetch.c:888
#, c-format
msgid "Fetching %s\n"
msgstr "Fordere an von %s\n"

#: builtin/fetch.c:890
#, c-format
msgid "Could not fetch %s"
msgstr "Konnte nicht von %s anfordern"

#: builtin/fetch.c:907
msgid ""
"No remote repository specified.  Please, specify either a URL or a\n"
"remote name from which new revisions should be fetched."
msgstr ""
"Kein externes Projektarchiv angegeben. Bitte gebe entweder eine URL\n"
"oder den Namen des externen Archivs an, von welchem neue\n"
"Versionen angefordert werden sollen."

#: builtin/fetch.c:927
msgid "You need to specify a tag name."
msgstr "Du musst den Namen der Markierung angeben."

#: builtin/fetch.c:979
msgid "fetch --all does not take a repository argument"
msgstr "fetch --all akzeptiert kein Projektarchiv als Argument"

#: builtin/fetch.c:981
msgid "fetch --all does not make sense with refspecs"
msgstr "fetch --all macht keinen Sinn mit Referenzspezifikationen"

#: builtin/fetch.c:992
#, c-format
msgid "No such remote or remote group: %s"
msgstr "Kein externes Archiv (einzeln oder Gruppe): %s"

#: builtin/fetch.c:1000
msgid "Fetching a group and specifying refspecs does not make sense"
msgstr ""
"Abholen einer Gruppe und Spezifizieren von Referenzspezifikationen macht "
"keinen Sinn."

#: builtin/gc.c:63
#, c-format
msgid "Invalid %s: '%s'"
msgstr "Ungültiger %s: '%s'"

#: builtin/gc.c:78
msgid "Too many options specified"
msgstr "Zu viele Optionen angegeben"

#: builtin/gc.c:103
#, c-format
msgid "insanely long object directory %.*s"
msgstr "zu langes Objekt-Verzeichnis %.*s"

#: builtin/gc.c:223
#, c-format
msgid "Auto packing the repository for optimum performance.\n"
msgstr ""
"Die Datenbank des Projektarchivs wird für eine optimale Performance "
"komprimiert.\n"

#: builtin/gc.c:226
#, c-format
msgid ""
"Auto packing the repository for optimum performance. You may also\n"
"run \"git gc\" manually. See \"git help gc\" for more information.\n"
msgstr ""
"Die Datenbank des Projektarchivs wird für eine optimale Performance\n"
"komprimiert. Du kannst auch \"git gc\" manuell ausführen. Siehe \"git help gc"
"\" für weitere Informationen.\n"

#: builtin/gc.c:256
msgid ""
"There are too many unreachable loose objects; run 'git prune' to remove them."
msgstr ""
"Es gibt zu viele unerreichbare lose Objekte; führe 'git prune' aus, um diese "
"zu entfernen."

#: builtin/grep.c:216
#, c-format
msgid "grep: failed to create thread: %s"
msgstr "grep: Fehler beim Erzeugen eines Thread: %s"

#: builtin/grep.c:402
#, c-format
msgid "Failed to chdir: %s"
msgstr "Fehler beim Verzeichniswechsel: %s"

#: builtin/grep.c:478 builtin/grep.c:512
#, c-format
msgid "unable to read tree (%s)"
msgstr "konnte Zweig (%s) nicht lesen"

#: builtin/grep.c:526
#, c-format
msgid "unable to grep from object of type %s"
msgstr "kann \"grep\" nicht mit Objekten des Typs \"%s\" durchführen"

#: builtin/grep.c:584
#, c-format
msgid "switch `%c' expects a numerical value"
msgstr "Schalter '%c' erwartet einen numerischen Wert"

#: builtin/grep.c:601
#, c-format
msgid "cannot open '%s'"
msgstr "kann '%s' nicht öffnen"

#: builtin/grep.c:888
msgid "no pattern given."
msgstr "keine Muster gegeben"

#: builtin/grep.c:902
#, c-format
msgid "bad object %s"
msgstr "ungültiges Objekt %s"

#: builtin/grep.c:943
msgid "--open-files-in-pager only works on the worktree"
msgstr "--open-files-in-pager arbeitet nur auf dem Arbeitsbaum"

#: builtin/grep.c:966
msgid "--cached or --untracked cannot be used with --no-index."
msgstr "--cached oder --untracked kann nicht mit --no-index benutzt werden"

#: builtin/grep.c:971
msgid "--no-index or --untracked cannot be used with revs."
msgstr "--no-index oder --untracked kann nicht mit Revisionen benutzt werden"

#: builtin/grep.c:974
msgid "--[no-]exclude-standard cannot be used for tracked contents."
msgstr ""
"--[no-]exlude-standard kann nicht mit beobachteten Inhalten benutzt werden"

#: builtin/grep.c:982
msgid "both --cached and trees are given."
msgstr "sowohl --cached als auch Zweige gegeben"

#: builtin/init-db.c:35
#, c-format
msgid "Could not make %s writable by group"
msgstr "Konnte %s nicht schreibbar für Gruppen machen"

#: builtin/init-db.c:62
#, c-format
msgid "insanely long template name %s"
msgstr "zu langer Vorlagen-Name %s"

#: builtin/init-db.c:67
#, c-format
msgid "cannot stat '%s'"
msgstr "Kann '%s' nicht lesen"

#: builtin/init-db.c:73
#, c-format
msgid "cannot stat template '%s'"
msgstr "kann Vorlage '%s' nicht lesen"

#: builtin/init-db.c:80
#, c-format
msgid "cannot opendir '%s'"
msgstr "kann Verzeichnis '%s' nicht öffnen"

#: builtin/init-db.c:97
#, c-format
msgid "cannot readlink '%s'"
msgstr "kann Verknüfpung '%s' nicht lesen"

#: builtin/init-db.c:99
#, c-format
msgid "insanely long symlink %s"
msgstr "zu lange symbolische Verknüpfung %s"

#: builtin/init-db.c:102
#, c-format
msgid "cannot symlink '%s' '%s'"
msgstr "kann '%s' nicht mit '%s' symbolisch verknüpfen"

#: builtin/init-db.c:106
#, c-format
msgid "cannot copy '%s' to '%s'"
msgstr "kann '%s' nicht nach '%s' kopieren"

#: builtin/init-db.c:110
#, c-format
msgid "ignoring template %s"
msgstr "ignoriere Vorlage %s"

#: builtin/init-db.c:133
#, c-format
msgid "insanely long template path %s"
msgstr "zu langer Vorlagen-Pfad %s"

#: builtin/init-db.c:141
#, c-format
msgid "templates not found %s"
msgstr "keine Vorlagen in '%s' gefunden"

#: builtin/init-db.c:154
#, c-format
msgid "not copying templates of a wrong format version %d from '%s'"
msgstr "kopiere keine Vorlagen mit einer falschen Formatversion %d von '%s'"

#: builtin/init-db.c:192
#, c-format
msgid "insane git directory %s"
msgstr "ungültiges git Verzeichnis %s"

#: builtin/init-db.c:322 builtin/init-db.c:325
#, c-format
msgid "%s already exists"
msgstr "%s existiert bereits"

#: builtin/init-db.c:354
#, c-format
msgid "unable to handle file type %d"
msgstr "kann nicht mit Dateityp %d umgehen"

#: builtin/init-db.c:357
#, c-format
msgid "unable to move %s to %s"
msgstr "Konnte %s nicht nach %s verschieben"

#: builtin/init-db.c:362
#, c-format
msgid "Could not create git link %s"
msgstr "Konnte git-Verknüfung %s nicht erstellen"

#.
#. * TRANSLATORS: The first '%s' is either "Reinitialized
#. * existing" or "Initialized empty", the second " shared" or
#. * "", and the last '%s%s' is the verbatim directory name.
#.
#: builtin/init-db.c:419
#, c-format
msgid "%s%s Git repository in %s%s\n"
msgstr "%s%s Git-Projektarchiv in %s%s\n"

#: builtin/init-db.c:420
msgid "Reinitialized existing"
msgstr "Reinitialisierte existierendes"

#: builtin/init-db.c:420
msgid "Initialized empty"
msgstr "Initialisierte leeres"

#: builtin/init-db.c:421
msgid " shared"
msgstr " geteiltes"

#: builtin/init-db.c:440
msgid "cannot tell cwd"
msgstr "kann aktuelles Verzeichnis nicht bestimmen"

#: builtin/init-db.c:521 builtin/init-db.c:528
#, c-format
msgid "cannot mkdir %s"
msgstr "kann Verzeichnis %s nicht erstellen"

#: builtin/init-db.c:532
#, c-format
msgid "cannot chdir to %s"
msgstr "kann nicht in Verzeichnis %s wechseln"

#: builtin/init-db.c:554
#, c-format
msgid ""
"%s (or --work-tree=<directory>) not allowed without specifying %s (or --git-"
"dir=<directory>)"
msgstr ""
"%s (oder --work-tree=<Verzeichnis>) nicht erlaubt ohne Spezifizierung von %s "
"(oder --git-dir=<Verzeichnis>)"

#: builtin/init-db.c:578
msgid "Cannot access current working directory"
msgstr "Kann nicht auf aktuelles Arbeitsverzeichnis zugreifen."

#: builtin/init-db.c:585
#, c-format
msgid "Cannot access work tree '%s'"
msgstr "Kann nicht auf Arbeitsbaum '%s' zugreifen."

#: builtin/log.c:188
#, c-format
msgid "Final output: %d %s\n"
msgstr "letzte Ausgabe: %d %s\n"

#: builtin/log.c:401 builtin/log.c:489
#, c-format
msgid "Could not read object %s"
msgstr "Kann Objekt %s nicht lesen."

#: builtin/log.c:513
#, c-format
msgid "Unknown type: %d"
msgstr "Unbekannter Typ: %d"

#: builtin/log.c:602
msgid "format.headers without value"
msgstr "format.headers ohne Wert"

#: builtin/log.c:675
msgid "name of output directory is too long"
msgstr "Name des Ausgabeverzeichnisses ist zu lang."

#: builtin/log.c:686
#, c-format
msgid "Cannot open patch file %s"
msgstr "Kann Patch-Datei %s nicht öffnen"

#: builtin/log.c:700
msgid "Need exactly one range."
msgstr "Brauche genau einen Versionsbereich."

#: builtin/log.c:708
msgid "Not a range."
msgstr "Kein Versionsbereich."

#: builtin/log.c:745
msgid "Could not extract email from committer identity."
msgstr "Konnte E-Mail-Adresse des Einreichers nicht extrahieren."

#: builtin/log.c:791
msgid "Cover letter needs email format"
msgstr "Anschreiben benötigt E-Mail-Format"

#: builtin/log.c:885
#, c-format
msgid "insane in-reply-to: %s"
msgstr "ungültiges in-reply-to: %s"

#: builtin/log.c:958
msgid "Two output directories?"
msgstr "Zwei Ausgabeverzeichnisse?"

#: builtin/log.c:1179
#, c-format
msgid "bogus committer info %s"
msgstr "unechte Einreicher-Informationen %s"

#: builtin/log.c:1224
msgid "-n and -k are mutually exclusive."
msgstr "-n und -k schliessen sich gegenseitig aus"

#: builtin/log.c:1226
msgid "--subject-prefix and -k are mutually exclusive."
msgstr "--subject-prefix und -k schliessen sich gegenseitig aus"

#: builtin/log.c:1231 builtin/shortlog.c:284
#, c-format
msgid "unrecognized argument: %s"
msgstr "nicht erkanntes Argument: %s"

#: builtin/log.c:1234
msgid "--name-only does not make sense"
msgstr "--name-only macht keinen Sinn"

#: builtin/log.c:1236
msgid "--name-status does not make sense"
msgstr "--name-status macht keinen Sinn"

#: builtin/log.c:1238
msgid "--check does not make sense"
msgstr "--check macht keinen Sinn"

#: builtin/log.c:1261
msgid "standard output, or directory, which one?"
msgstr "Standard-Ausgabe oder Verzeichnis, welches von beidem?"

#: builtin/log.c:1263
#, c-format
msgid "Could not create directory '%s'"
msgstr "Konnte Verzeichnis '%s' nicht erstellen."

#: builtin/log.c:1416
msgid "Failed to create output files"
msgstr "Fehler beim Erstellen der Ausgabedateien."

#: builtin/log.c:1520
#, c-format
msgid ""
"Could not find a tracked remote branch, please specify <upstream> manually.\n"
msgstr ""
"Konnte gefolgten, externen Zweig nicht finden, bitte gebe <upstream> manuell "
"an.\n"

#: builtin/log.c:1536 builtin/log.c:1538 builtin/log.c:1550
#, c-format
msgid "Unknown commit %s"
msgstr "Unbekannte Version %s"

#: builtin/merge.c:90
msgid "switch `m' requires a value"
msgstr "Schalter 'm' erfordert einen Wert."

#: builtin/merge.c:127
#, c-format
msgid "Could not find merge strategy '%s'.\n"
msgstr "Konnte Zusammenführungsstrategie '%s' nicht finden.\n"

#: builtin/merge.c:128
#, c-format
msgid "Available strategies are:"
msgstr "Verfügbare Strategien sind:"

#: builtin/merge.c:133
#, c-format
msgid "Available custom strategies are:"
msgstr "Verfügbare benutzerdefinierte Strategien sind:"

#: builtin/merge.c:240
msgid "could not run stash."
msgstr "Konnte \"stash\" nicht ausführen."

#: builtin/merge.c:245
msgid "stash failed"
msgstr "\"stash\" fehlgeschlagen"

#: builtin/merge.c:250
#, c-format
msgid "not a valid object: %s"
msgstr "kein gültiges Objekt: %s"

#: builtin/merge.c:269 builtin/merge.c:286
msgid "read-tree failed"
msgstr "read-tree fehlgeschlagen"

#: builtin/merge.c:316
msgid " (nothing to squash)"
msgstr " (nichts zu quetschen)"

#: builtin/merge.c:329
#, c-format
msgid "Squash commit -- not updating HEAD\n"
msgstr "Quetsche Version -- Zweigspitze (HEAD) wird nicht aktualisiert\n"

#: builtin/merge.c:361
msgid "Writing SQUASH_MSG"
msgstr "Schreibe SQUASH_MSG"

#: builtin/merge.c:363
msgid "Finishing SQUASH_MSG"
msgstr "Schließe SQUASH_MSG ab"

#: builtin/merge.c:386
#, c-format
msgid "No merge message -- not updating HEAD\n"
msgstr ""
<<<<<<< HEAD
"Keine Zusammenführungsbeschreibung -- aktualisiere Zweigspitze (HEAD) nicht\n"
=======
"Keine Zusammenführungsbeschreibung -- Zweigspitze (HEAD) wird nicht "
"aktualisiert\n"
>>>>>>> 1ec31a33

#: builtin/merge.c:437
#, c-format
msgid "'%s' does not point to a commit"
msgstr "'%s' zeigt auf keine Version"

#: builtin/merge.c:536
#, c-format
msgid "Bad branch.%s.mergeoptions string: %s"
msgstr "Ungültiger branch.%s.mergeoptions String: %s"

#: builtin/merge.c:629
msgid "git write-tree failed to write a tree"
msgstr "\"git write-tree\" schlug beim Schreiben eines Baumes fehl"

#: builtin/merge.c:679
msgid "failed to read the cache"
msgstr "Lesen des Zwischenspeichers fehlgeschlagen"

#: builtin/merge.c:697
msgid "Unable to write index."
msgstr "Konnte Bereitstellung nicht schreiben."

#: builtin/merge.c:710
msgid "Not handling anything other than two heads merge."
msgstr "Es wird nur die Zusammenführung von zwei Zweigen behandelt."

#: builtin/merge.c:724
#, c-format
msgid "Unknown option for merge-recursive: -X%s"
msgstr "Unbekannte Option für merge-recursive: -X%s"

#: builtin/merge.c:738
#, c-format
msgid "unable to write %s"
msgstr "konnte %s nicht schreiben"

#: builtin/merge.c:877
#, c-format
msgid "Could not read from '%s'"
msgstr "konnte nicht von '%s' lesen"

#: builtin/merge.c:886
#, c-format
msgid "Not committing merge; use 'git commit' to complete the merge.\n"
msgstr ""
"Zusammenführung wurde nicht eingetragen; benutze 'git commit' um die "
"Zusammenführung abzuschließen.\n"

#: builtin/merge.c:892
msgid ""
"Please enter a commit message to explain why this merge is necessary,\n"
"especially if it merges an updated upstream into a topic branch.\n"
"\n"
"Lines starting with '#' will be ignored, and an empty message aborts\n"
"the commit.\n"
msgstr ""
"Bitte gebe eine Versionsbeschreibung ein um zu erklären, warum diese "
"Zusammenführung erforderlich ist,\n"
<<<<<<< HEAD
"insbesondere wenn es einen aktualisierten entfernten Zweig mit einem Thema-"
=======
"insbesondere wenn es einen aktualisierten, externen Zweig mit einem Thema-"
>>>>>>> 1ec31a33
"Zweig zusammenführt.\n"
"\n"
"Zeilen beginnend mit '#' werden ignoriert, und eine leere Beschreibung "
"bricht die Eintragung ab.\n"

#: builtin/merge.c:916
msgid "Empty commit message."
msgstr "Leere Versionsbeschreibung"

#: builtin/merge.c:928
#, c-format
msgid "Wonderful.\n"
msgstr "Wunderbar.\n"

#: builtin/merge.c:993
#, c-format
msgid "Automatic merge failed; fix conflicts and then commit the result.\n"
msgstr ""
"Automatische Zusammenführung fehlgeschlagen; behebe die Konflikte und trage "
"dann das Ergebnis ein.\n"

#: builtin/merge.c:1009
#, c-format
msgid "'%s' is not a commit"
msgstr "'%s' ist keine Version"

#: builtin/merge.c:1050
msgid "No current branch."
msgstr "Du befindest dich auf keinem Zweig."

#: builtin/merge.c:1052
msgid "No remote for the current branch."
msgstr "Kein externes Archiv für den aktuellen Zweig."

#: builtin/merge.c:1054
msgid "No default upstream defined for the current branch."
msgstr ""
<<<<<<< HEAD
"Kein entferntes Standard-Projektarchiv für den aktuellen Zweig definiert."
=======
"Es ist kein externes Standard-Projektarchiv für den aktuellen Zweig "
"definiert."
>>>>>>> 1ec31a33

#: builtin/merge.c:1059
#, c-format
msgid "No remote tracking branch for %s from %s"
msgstr "Kein externer Übernahmezweig für %s von %s"

#: builtin/merge.c:1146 builtin/merge.c:1303
#, c-format
msgid "%s - not something we can merge"
msgstr "%s - nichts was wir zusammenführen können"

#: builtin/merge.c:1214
msgid "There is no merge to abort (MERGE_HEAD missing)."
msgstr "Es gibt keine Zusammenführung zum Abbrechen (vermisse MERGE_HEAD)"

#: builtin/merge.c:1230 git-pull.sh:31
msgid ""
"You have not concluded your merge (MERGE_HEAD exists).\n"
"Please, commit your changes before you can merge."
msgstr ""
"Du hast deine Zusammenführung nicht abgeschlossen (MERGE_HEAD existiert).\n"
"Bitte trage deine Änderungen ein, bevor du zusammenführen kannst."

#: builtin/merge.c:1233 git-pull.sh:34
msgid "You have not concluded your merge (MERGE_HEAD exists)."
msgstr ""
"Du hast deine Zusammenführung nicht abgeschlossen (MERGE_HEAD existiert)."

#: builtin/merge.c:1237
msgid ""
"You have not concluded your cherry-pick (CHERRY_PICK_HEAD exists).\n"
"Please, commit your changes before you can merge."
msgstr ""
"Du hast \"cherry-pick\" nicht abgeschlossen (CHERRY_PICK_HEAD existiert).\n"
"Bitte trage deine Änderungen ein, bevor du zusammenführen kannst."

#: builtin/merge.c:1240
msgid "You have not concluded your cherry-pick (CHERRY_PICK_HEAD exists)."
msgstr ""
"Du hast \"cherry-pick\" nicht abgeschlossen (CHERRY_PICK_HEAD existiert)."

#: builtin/merge.c:1249
msgid "You cannot combine --squash with --no-ff."
msgstr "Du kannst --squash nicht mit --no-ff kombinieren."

#: builtin/merge.c:1254
msgid "You cannot combine --no-ff with --ff-only."
msgstr "Du kannst --no-ff nicht mit --ff--only kombinieren."

#: builtin/merge.c:1261
msgid "No commit specified and merge.defaultToUpstream not set."
msgstr "Keine Version angegeben und merge.defaultToUpstream ist nicht gesetzt."

#: builtin/merge.c:1293
msgid "Can merge only exactly one commit into empty head"
msgstr "Kann nur exakt eine Version in einem leeren Zweig zusammenführen."

#: builtin/merge.c:1296
msgid "Squash commit into empty head not supported yet"
msgstr "Bin auf einem Zweig, der noch geboren wird; kann nicht quetschen."

#: builtin/merge.c:1298
msgid "Non-fast-forward commit does not make sense into an empty head"
<<<<<<< HEAD
msgstr "nicht vorzuspulende Version macht in einem leeren Kopf keinen Sinn"
=======
msgstr "Bin auf einem Zweig, der noch geboren wird; --no-ff macht keinen Sinn."
>>>>>>> 1ec31a33

#: builtin/merge.c:1413
#, c-format
msgid "Updating %s..%s\n"
msgstr "Aktualisiere %s..%s\n"

#: builtin/merge.c:1451
#, c-format
msgid "Trying really trivial in-index merge...\n"
msgstr "Probiere wirklich triviale \"in-index\"-Zusammenführung...\n"

#: builtin/merge.c:1458
#, c-format
msgid "Nope.\n"
msgstr "Nein.\n"

#: builtin/merge.c:1490
msgid "Not possible to fast-forward, aborting."
msgstr "Vorspulen nicht möglich, breche ab."

#: builtin/merge.c:1513 builtin/merge.c:1592
#, c-format
msgid "Rewinding the tree to pristine...\n"
msgstr "Rücklauf des Zweiges bis zum Ursprung...\n"

#: builtin/merge.c:1517
#, c-format
msgid "Trying merge strategy %s...\n"
msgstr "Probiere Zusammenführungsstrategie %s...\n"

#: builtin/merge.c:1583
#, c-format
msgid "No merge strategy handled the merge.\n"
msgstr "Keine Zusammenführungsstrategie behandelt diese Zusammenführung.\n"

#: builtin/merge.c:1585
#, c-format
msgid "Merge with strategy %s failed.\n"
msgstr "Zusammenführung mit Strategie %s fehlgeschlagen.\n"

#: builtin/merge.c:1594
#, c-format
msgid "Using the %s to prepare resolving by hand.\n"
msgstr "Benutze \"%s\" um die Auflösung per Hand vorzubereiten.\n"

#: builtin/merge.c:1606
#, c-format
msgid "Automatic merge went well; stopped before committing as requested\n"
msgstr ""
"Automatische Zusammenführung abgeschlossen; halte, wie gewünscht, vor der "
"Eintragung an\n"

#: builtin/mv.c:108
#, c-format
msgid "Checking rename of '%s' to '%s'\n"
msgstr "Prüfe Umbenennung von '%s' nach '%s'\n"

#: builtin/mv.c:112
msgid "bad source"
msgstr "ungültige Quelle"

#: builtin/mv.c:115
msgid "can not move directory into itself"
msgstr "kann Verzeichnis nicht in sich selbst verschieben"

#: builtin/mv.c:118
msgid "cannot move directory over file"
msgstr "kann Verzeichnis nicht über Datei verschieben"

#: builtin/mv.c:128
#, c-format
msgid "Huh? %.*s is in index?"
msgstr "Huh? %.*s ist in der Bereitstellung?"

#: builtin/mv.c:140
msgid "source directory is empty"
msgstr "Quellverzeichnis ist leer"

#: builtin/mv.c:171
msgid "not under version control"
msgstr "nicht unter Versionskontrolle"

#: builtin/mv.c:173
msgid "destination exists"
msgstr "Ziel existiert bereits"

#: builtin/mv.c:181
#, c-format
msgid "overwriting '%s'"
msgstr "überschreibe '%s'"

#: builtin/mv.c:184
msgid "Cannot overwrite"
msgstr "Kann nicht überschreiben"

#: builtin/mv.c:187
msgid "multiple sources for the same target"
msgstr "mehrere Quellen für das selbe Ziel"

#: builtin/mv.c:202
#, c-format
msgid "%s, source=%s, destination=%s"
msgstr "%s, Quelle=%s, Ziel=%s"

#: builtin/mv.c:212
#, c-format
msgid "Renaming %s to %s\n"
msgstr "Benenne %s nach %s um\n"

#: builtin/mv.c:215
#, c-format
msgid "renaming '%s' failed"
msgstr "Umbenennung von '%s' fehlgeschlagen"

#: builtin/notes.c:139
#, c-format
msgid "unable to start 'show' for object '%s'"
msgstr "konnte 'show' für Objekt '%s' nicht starten"

#: builtin/notes.c:145
msgid "can't fdopen 'show' output fd"
msgstr "konnte Datei-Deskriptor für Ausgabe von 'show' nicht öffnen"

#: builtin/notes.c:155
#, c-format
msgid "failed to close pipe to 'show' for object '%s'"
msgstr "Schließen der Verbindung zu 'show' ist für Objekt '%s' fehlgeschlagen."

#: builtin/notes.c:158
#, c-format
msgid "failed to finish 'show' for object '%s'"
msgstr "konnte 'show' für Objekt '%s' nicht abschließen"

#: builtin/notes.c:175 builtin/tag.c:343
#, c-format
msgid "could not create file '%s'"
msgstr "konnte Datei '%s' nicht erstellen"

#: builtin/notes.c:189
msgid "Please supply the note contents using either -m or -F option"
msgstr "Bitte liefere den Notiz-Inhalt unter Verwendung der Option -m oder -F."

#: builtin/notes.c:210 builtin/notes.c:973
#, c-format
msgid "Removing note for object %s\n"
msgstr "Entferne Notiz für Objekt %s\n"

#: builtin/notes.c:215
msgid "unable to write note object"
msgstr "Konnte Notiz-Objekt nicht schreiben"

#: builtin/notes.c:217
#, c-format
msgid "The note contents has been left in %s"
msgstr "Die Notiz-Inhalte wurden in %s belassen"

#: builtin/notes.c:251 builtin/tag.c:521
#, c-format
msgid "cannot read '%s'"
msgstr "kann '%s' nicht lesen"

#: builtin/notes.c:253 builtin/tag.c:524
#, c-format
msgid "could not open or read '%s'"
msgstr "konnte '%s' nicht öffnen oder lesen"

#: builtin/notes.c:272 builtin/notes.c:445 builtin/notes.c:447
#: builtin/notes.c:507 builtin/notes.c:561 builtin/notes.c:644
#: builtin/notes.c:649 builtin/notes.c:724 builtin/notes.c:766
#: builtin/notes.c:968 builtin/reset.c:293 builtin/tag.c:537
#, c-format
msgid "Failed to resolve '%s' as a valid ref."
msgstr "Konnte '%s' nicht als gültige Referenz auflösen."

#: builtin/notes.c:275
#, c-format
msgid "Failed to read object '%s'."
msgstr "Fehler beim Lesen des Objektes '%s'."

#: builtin/notes.c:299
msgid "Cannot commit uninitialized/unreferenced notes tree"
msgstr "Kann uninitialisierten/unreferenzierten Notiz-Baum nicht eintragen."

#: builtin/notes.c:340
#, c-format
msgid "Bad notes.rewriteMode value: '%s'"
msgstr "Ungültiger notes.rewriteMode Wert: '%s'"

#: builtin/notes.c:350
#, c-format
msgid "Refusing to rewrite notes in %s (outside of refs/notes/)"
msgstr ""
"Neuschreiben der Notizen in %s zurückgewiesen (außerhalb von refs/notes/)"

#. TRANSLATORS: The first %s is the name of the
#. environment variable, the second %s is its value
#: builtin/notes.c:377
#, c-format
msgid "Bad %s value: '%s'"
msgstr "Ungültiger %s Wert: '%s'"

#: builtin/notes.c:441
#, c-format
msgid "Malformed input line: '%s'."
msgstr "Fehlerhafte Eingabezeile: '%s'."

#: builtin/notes.c:456
#, c-format
msgid "Failed to copy notes from '%s' to '%s'"
msgstr "Fehler beim Kopieren der Notizen von '%s' nach '%s'"

#: builtin/notes.c:500 builtin/notes.c:554 builtin/notes.c:627
#: builtin/notes.c:639 builtin/notes.c:712 builtin/notes.c:759
#: builtin/notes.c:1033
msgid "too many parameters"
msgstr "zu viele Parameter"

#: builtin/notes.c:513 builtin/notes.c:772
#, c-format
msgid "No note found for object %s."
msgstr "Kein Notiz für Objekt %s gefunden."

#: builtin/notes.c:580
#, c-format
msgid ""
"Cannot add notes. Found existing notes for object %s. Use '-f' to overwrite "
"existing notes"
msgstr ""
"Konnte Notizen nicht hinzufügen. Existierende Notizen für Objekt %s "
"gefunden. Verwende '-f' um die existierenden Notizen zu überschreiben."

#: builtin/notes.c:585 builtin/notes.c:662
#, c-format
msgid "Overwriting existing notes for object %s\n"
msgstr "Überschreibe existierende Notizen für Objekt %s\n"

#: builtin/notes.c:635
msgid "too few parameters"
msgstr "zu wenig Parameter"

#: builtin/notes.c:656
#, c-format
msgid ""
"Cannot copy notes. Found existing notes for object %s. Use '-f' to overwrite "
"existing notes"
msgstr ""
"Kann Notizen nicht kopieren. Existierende Notizen für Objekt %s gefunden. "
"Verwende '-f' um die existierenden Notizen zu überschreiben."

#: builtin/notes.c:668
#, c-format
msgid "Missing notes on source object %s. Cannot copy."
msgstr "Keine Notizen für Quell-Objekt %s. Kopie nicht möglich."

#: builtin/notes.c:717
#, c-format
msgid ""
"The -m/-F/-c/-C options have been deprecated for the 'edit' subcommand.\n"
"Please use 'git notes add -f -m/-F/-c/-C' instead.\n"
msgstr ""
"Die Optionen -m/-F/-c/-C sind für das Unterkommando 'edit' veraltet.\n"
"Bitte benutze stattdessen 'git notes add -f -m/-F/-c/-C'.\n"

#: builtin/notes.c:971
#, c-format
msgid "Object %s has no note\n"
msgstr "Objekt %s hat keine Notiz\n"

#: builtin/notes.c:1103
#, c-format
msgid "Unknown subcommand: %s"
msgstr "Unbekanntes Unterkommando: %s"

#: builtin/pack-objects.c:2310
#, c-format
msgid "unsupported index version %s"
msgstr "Nicht unterstützte Bereitstellungsversion %s"

#: builtin/pack-objects.c:2314
#, c-format
msgid "bad index version '%s'"
msgstr "Ungültige Bereitstellungsversion '%s'"

#: builtin/pack-objects.c:2322
#, c-format
msgid "option %s does not accept negative form"
msgstr "Option %s akzeptiert keine negative Form"

#: builtin/pack-objects.c:2326
#, c-format
msgid "unable to parse value '%s' for option %s"
msgstr "konnte Wert '%s' für Option %s nicht parsen"

#: builtin/push.c:45
msgid "tag shorthand without <tag>"
msgstr "Kurzschrift für Markierung ohne <Markierung>"

#: builtin/push.c:64
msgid "--delete only accepts plain target ref names"
msgstr "--delete akzeptiert nur reine Referenz-Namen als Ziel"

#: builtin/push.c:84
#, c-format
msgid ""
"You are not currently on a branch.\n"
"To push the history leading to the current (detached HEAD)\n"
"state now, use\n"
"\n"
"    git push %s HEAD:<name-of-remote-branch>\n"
msgstr ""
"Du befindest dich sich im Moment auf keinem Zweig.\n"
"Um die Historie, führend zum aktuellen (freistehende Zweigspitze (HEAD))\n"
"Status zu versenden, benutze\n"
"\n"
"    git push %s HEAD:<Name-des-externen-Zweiges>\n"

#: builtin/push.c:91
#, c-format
msgid ""
"The current branch %s has no upstream branch.\n"
"To push the current branch and set the remote as upstream, use\n"
"\n"
"    git push --set-upstream %s %s\n"
msgstr ""
"Der aktuelle Zweig %s hat keinen Zweig im externen Projektarchiv.\n"
"Um den aktuellen Zweig zu versenden und das Fernarchiv als externes\n"
"Projektarchiv zu verwenden, benutze\n"
"\n"
"    git push --set-upstream %s %s\n"

#: builtin/push.c:99
#, c-format
msgid "The current branch %s has multiple upstream branches, refusing to push."
msgstr "Der aktuelle Zweig %s hat mehrere externe Zweige, Versand verweigert."

#: builtin/push.c:102
#, c-format
msgid ""
"You are pushing to remote '%s', which is not the upstream of\n"
"your current branch '%s', without telling me what to push\n"
"to update which remote branch."
msgstr ""
"Du versendest nach '%s', welches kein externes Projektarchiv deines\n"
"aktuellen Zweiges '%s' ist, ohne mir mitzuteilen, was ich versenden\n"
<<<<<<< HEAD
"soll um welchen entfernten Zweig zu aktualisieren."
=======
"soll, um welchen externen Zweig zu aktualisieren."
>>>>>>> 1ec31a33

#: builtin/push.c:131
msgid ""
"You didn't specify any refspecs to push, and push.default is \"nothing\"."
msgstr ""
<<<<<<< HEAD
"Du hast keine Referenzspezifikationen zum Versenden spezifiziert, und push."
=======
"Du hast keine Referenzspezifikationen zum Versenden angegeben, und push."
>>>>>>> 1ec31a33
"default ist \"nothing\"."

#: builtin/push.c:138
msgid ""
"Updates were rejected because the tip of your current branch is behind\n"
"its remote counterpart. Merge the remote changes (e.g. 'git pull')\n"
"before pushing again.\n"
"See the 'Note about fast-forwards' in 'git push --help' for details."
msgstr ""
"Aktualisierungen wurden zurückgewiesen, weil die Spitze deines aktuellen\n"
"Zweiges hinter seinem entfernten Gegenstück ist. Führe die entfernten\n"
"Änderungen zusammen (z.B. 'git pull') bevor du erneut versendest.\n"
"Siehe auch die 'Note about fast-forwards' Sektion von 'git push --help'\n"
"für weitere Details."

#: builtin/push.c:144
msgid ""
"Updates were rejected because a pushed branch tip is behind its remote\n"
"counterpart. If you did not intend to push that branch, you may want to\n"
"specify branches to push or set the 'push.default' configuration\n"
"variable to 'current' or 'upstream' to push only the current branch."
msgstr ""
"Aktualisierungen wurden zurückgewiesen, weil die Spitze eines versendeten\n"
"Zweiges hinter seinem entfernten Gegenstück ist. Wenn du nicht beabsichtigt\n"
"hast, diesen Zweig zu versenden, kannst du auch den zu versendenden Zweig\n"
"spezifizieren oder die Konfigurationsvariable 'push.default' zu 'current'\n"
"oder 'upstream' setze, um nur den aktuellen Zweig zu versenden."

#: builtin/push.c:150
msgid ""
"Updates were rejected because a pushed branch tip is behind its remote\n"
"counterpart. Check out this branch and merge the remote changes\n"
"(e.g. 'git pull') before pushing again.\n"
"See the 'Note about fast-forwards' in 'git push --help' for details."
msgstr ""
"Aktualisierungen wurden zurückgewiesen, weil die Spitze eines versendeten\n"
"Zweiges hinter seinem entfernten Gegenstück ist. Checke diesen Zweig aus\n"
"und führe die entfernten Änderungen zusammen (z.B. 'git pull') bevor du\n"
"erneut versendest.\n"
"Sie auch die 'Note about fast-forwards' Sektion von 'git push --help'\n"
"für weitere Details."

#: builtin/push.c:190
#, c-format
msgid "Pushing to %s\n"
<<<<<<< HEAD
msgstr "Schiebe zu %s\n"
=======
msgstr "Versende nach %s\n"
>>>>>>> 1ec31a33

#: builtin/push.c:194
#, c-format
msgid "failed to push some refs to '%s'"
msgstr "Fehler beim Versenden einiger Referenzen nach '%s'"

<<<<<<< HEAD
#: builtin/push.c:226
=======
#: builtin/push.c:159
#, c-format
msgid ""
"To prevent you from losing history, non-fast-forward updates were rejected\n"
"Merge the remote changes (e.g. 'git pull') before pushing again.  See the\n"
"'Note about fast-forwards' section of 'git push --help' for details.\n"
msgstr ""
"Um dich vor Verlust von Historie zu bewahren, wurden nicht vorzuspulende "
"Aktualisierungen zurückgewiesen.\n"
"Führe die externen Änderungen zusammen (z.B. 'git pull') bevor du erneut "
"versendest. Siehe auch die 'Note about fast-forwards' Sektion von \n"
"'git push --help' für weitere Details.\n"

#: builtin/push.c:176
>>>>>>> 1ec31a33
#, c-format
msgid "bad repository '%s'"
msgstr "ungültiges Projektarchiv '%s'"

#: builtin/push.c:227
msgid ""
"No configured push destination.\n"
"Either specify the URL from the command-line or configure a remote "
"repository using\n"
"\n"
"    git remote add <name> <url>\n"
"\n"
"and then push using the remote name\n"
"\n"
"    git push <name>\n"
msgstr ""
"Kein Ziel zum Versenden konfiguriert.\n"
"Entweder spezifizierst du die URL von der Kommandozeile oder konfigurierst "
"ein externes Projektarchiv unter Benutzung von\n"
"\n"
"    git remote add <Name> <URL>\n"
"\n"
"und versendest dann unter Benutzung dieses Namens\n"
"\n"
"    git push <Name>\n"

#: builtin/push.c:242
msgid "--all and --tags are incompatible"
msgstr "--all und --tags sind inkompatibel"

#: builtin/push.c:243
msgid "--all can't be combined with refspecs"
msgstr "--all kann nicht mit Referenzspezifikationen kombiniert werden"

#: builtin/push.c:248
msgid "--mirror and --tags are incompatible"
msgstr "--mirror und --tags sind inkompatibel"

#: builtin/push.c:249
msgid "--mirror can't be combined with refspecs"
msgstr "--mirror kann nicht mit Referenzspezifikationen kombiniert werden"

#: builtin/push.c:254
msgid "--all and --mirror are incompatible"
msgstr "--all und --mirror sind inkompatibel"

#: builtin/push.c:342
msgid "--delete is incompatible with --all, --mirror and --tags"
msgstr "--delete ist inkompatibel mit --all, --mirror und --tags"

#: builtin/push.c:344
msgid "--delete doesn't make sense without any refs"
msgstr "--delete macht ohne irgendeine Referenz keinen Sinn"

#: builtin/reset.c:33
msgid "mixed"
msgstr "mixed"

#: builtin/reset.c:33
msgid "soft"
msgstr "soft"

#: builtin/reset.c:33
msgid "hard"
msgstr "hard"

#: builtin/reset.c:33
msgid "keep"
msgstr "keep"

#: builtin/reset.c:77
msgid "You do not have a valid HEAD."
msgstr "Du hast keine gültige Zweigspitze (HEAD)."

#: builtin/reset.c:79
msgid "Failed to find tree of HEAD."
msgstr "Fehler beim Finden des Baumes der Zweigspitze (HEAD)."

#: builtin/reset.c:85
#, c-format
msgid "Failed to find tree of %s."
msgstr "Fehler beim Finden des Baumes von %s."

#: builtin/reset.c:96
msgid "Could not write new index file."
msgstr "Konnte neue Bereitstellungsdatei nicht schreiben."

#: builtin/reset.c:106
#, c-format
msgid "HEAD is now at %s"
msgstr "Zweigspitze (HEAD) ist jetzt bei %s"

#: builtin/reset.c:130
msgid "Could not read index"
msgstr "Konnte Bereitstellung nicht lesen"

#: builtin/reset.c:133
msgid "Unstaged changes after reset:"
msgstr "Nicht bereitgestellte Änderungen nach Zurücksetzung:"

#: builtin/reset.c:223
#, c-format
msgid "Cannot do a %s reset in the middle of a merge."
msgstr ""
"Kann keine '%s' Zurücksetzung durchführen, während eine Zusammenführung im "
"Gange ist."

#: builtin/reset.c:297
#, c-format
msgid "Could not parse object '%s'."
msgstr "Konnte Objekt '%s' nicht parsen."

#: builtin/reset.c:302
msgid "--patch is incompatible with --{hard,mixed,soft}"
msgstr "--patch ist inkompatibel mit --{hard,mixed,soft}"

#: builtin/reset.c:311
msgid "--mixed with paths is deprecated; use 'git reset -- <paths>' instead."
msgstr ""
"--mixed mit Pfaden ist veraltet; benutze stattdessen 'git reset -- <Pfade>'."

#: builtin/reset.c:313
#, c-format
msgid "Cannot do %s reset with paths."
msgstr "Eine '%s' Zurücksetzung mit Pfaden ist nicht möglich."

#: builtin/reset.c:325
#, c-format
msgid "%s reset is not allowed in a bare repository"
msgstr "'%s' Zurücksetzung ist in einem bloßen Projektarchiv nicht erlaubt"

#: builtin/reset.c:341
#, c-format
msgid "Could not reset index file to revision '%s'."
msgstr "Konnte Bereitstellungsdatei nicht zu Version '%s' zurücksetzen."

#: builtin/revert.c:70 builtin/revert.c:92
#, c-format
msgid "%s: %s cannot be used with %s"
msgstr "%s: %s kann nicht mit %s benutzt werden"

#: builtin/revert.c:127
msgid "program error"
msgstr "Programmfehler"

<<<<<<< HEAD
#: builtin/revert.c:213
msgid "revert failed"
msgstr "\"revert\" fehlgeschlagen"

#: builtin/revert.c:228
=======
#: builtin/revert.c:212
msgid "revert failed"
msgstr "\"revert\" fehlgeschlagen"

#: builtin/revert.c:227
>>>>>>> 1ec31a33
msgid "cherry-pick failed"
msgstr "\"cherry-pick\" fehlgeschlagen"

#: builtin/rm.c:109
#, c-format
msgid ""
"'%s' has staged content different from both the file and the HEAD\n"
"(use -f to force removal)"
msgstr ""
"'%s' hat bereitgestellten Inhalt unterschiedlich zu der Datei und der\n"
"Zweigspitze (HEAD) (benutze -f um die Entfernung zu erzwingen)"

#: builtin/rm.c:115
#, c-format
msgid ""
"'%s' has changes staged in the index\n"
"(use --cached to keep the file, or -f to force removal)"
msgstr ""
"'%s' hat Änderungen in der Bereitstellung\n"
"(benutze --cached um die Datei zu behalten, oder -f um die Entfernung zu "
"erzwingen)"

#: builtin/rm.c:119
#, c-format
msgid ""
"'%s' has local modifications\n"
"(use --cached to keep the file, or -f to force removal)"
msgstr ""
"'%s' hat lokale Modifikationen\n"
"(benutze --cached um die Datei zu behalten, oder -f um die Entfernung zu "
"erzwingen)"

#: builtin/rm.c:194
#, c-format
msgid "not removing '%s' recursively without -r"
msgstr "'%s' wird nicht ohne -r rekursiv entfernt"

#: builtin/rm.c:230
#, c-format
msgid "git rm: unable to remove %s"
msgstr "git rm: konnte %s nicht entfernen"

#: builtin/shortlog.c:157
#, c-format
msgid "Missing author: %s"
msgstr "fehlender Autor: %s"

#: builtin/tag.c:58
#, c-format
msgid "malformed object at '%s'"
msgstr "fehlerhaftes Objekt bei '%s'"

#: builtin/tag.c:205
#, c-format
msgid "tag name too long: %.*s..."
msgstr "Markierungsname zu lang: %.*s..."

#: builtin/tag.c:210
#, c-format
msgid "tag '%s' not found."
msgstr "Markierung '%s' nicht gefunden."

#: builtin/tag.c:225
#, c-format
msgid "Deleted tag '%s' (was %s)\n"
msgstr "Gelöschte Markierung '%s' (war %s)\n"

#: builtin/tag.c:237
#, c-format
msgid "could not verify the tag '%s'"
msgstr "Konnte Markierung '%s' nicht verifizieren"

#: builtin/tag.c:247
msgid ""
"\n"
"#\n"
"# Write a tag message\n"
"# Lines starting with '#' will be ignored.\n"
"#\n"
msgstr ""
"\n"
"#\n"
"# Gebe eine Markierungsbeschreibung ein\n"
"# Zeilen, die mit '#' beginnen, werden ignoriert.\n"
"#\n"

#: builtin/tag.c:254
msgid ""
"\n"
"#\n"
"# Write a tag message\n"
"# Lines starting with '#' will be kept; you may remove them yourself if you "
"want to.\n"
"#\n"
msgstr ""
"\n"
"#\n"
"# Gebe eine Markierungsbeschreibung ein\n"
"# Zeilen, die mit '#' beginnen, werden behalten; du darfst diese\n"
"# selbst entfernen wenn du möchtest.\n"
"#\n"

#: builtin/tag.c:294
msgid "unable to sign the tag"
msgstr "konnte Markierung nicht signieren"

#: builtin/tag.c:296
msgid "unable to write tag file"
msgstr "konnte Markierungsdatei nicht schreiben"

#: builtin/tag.c:321
msgid "bad object type."
msgstr "ungültiger Objekt-Typ"

#: builtin/tag.c:334
msgid "tag header too big."
msgstr "Markierungskopf zu groß."

#: builtin/tag.c:366
msgid "no tag message?"
msgstr "keine Markierungsbeschreibung?"

#: builtin/tag.c:372
#, c-format
msgid "The tag message has been left in %s\n"
msgstr "Die Markierungsbeschreibung wurde gelassen in %s\n"

#: builtin/tag.c:421
msgid "switch 'points-at' requires an object"
msgstr "Option 'points-at' erfordert ein Objekt"

#: builtin/tag.c:423
#, c-format
msgid "malformed object name '%s'"
msgstr "fehlerhafter Objekt-Name '%s'"

#: builtin/tag.c:502
msgid "-n option is only allowed with -l."
msgstr "-n Option ist nur erlaubt mit -l."

#: builtin/tag.c:504
msgid "--contains option is only allowed with -l."
msgstr "--contains Option ist nur erlaubt mit -l."

#: builtin/tag.c:506
msgid "--points-at option is only allowed with -l."
msgstr "--points-at Option ist nur erlaubt mit -l."

#: builtin/tag.c:514
msgid "only one -F or -m option is allowed."
msgstr "nur eine -F oder -m Option ist erlaubt."

#: builtin/tag.c:534
msgid "too many params"
msgstr "zu viele Parameter"

#: builtin/tag.c:540
#, c-format
msgid "'%s' is not a valid tag name."
msgstr "'%s' ist kein gültiger Markierungsname."

#: builtin/tag.c:545
#, c-format
msgid "tag '%s' already exists"
msgstr "Markierung '%s' existiert bereits"

#: builtin/tag.c:563
#, c-format
msgid "%s: cannot lock the ref"
msgstr "%s: kann Referenz nicht sperren"

#: builtin/tag.c:565
#, c-format
msgid "%s: cannot update the ref"
msgstr "%s: kann Referenz nicht aktualisieren"

#: builtin/tag.c:567
#, c-format
msgid "Updated tag '%s' (was %s)\n"
msgstr "Aktualisierte Markierung '%s' (war %s)\n"

#: git-am.sh:50
msgid "You need to set your committer info first"
msgstr "Du musst zuerst die Informationen des Eintragenden setzen."

#: git-am.sh:137
msgid "Repository lacks necessary blobs to fall back on 3-way merge."
msgstr ""
"Dem Projektarchiv fehlen notwendige Blobs um auf eine 3-Wege-Zusammenführung "
"zurückzufallen."

#: git-am.sh:154
msgid ""
"Did you hand edit your patch?\n"
"It does not apply to blobs recorded in its index."
msgstr ""
"Hast du den Patch per Hand editiert?\n"
"Er kann nicht auf die Blobs in seiner 'index' Zeile angewendet werden."

#: git-am.sh:163
msgid "Falling back to patching base and 3-way merge..."
msgstr "Falle zurück zum Patchen der Basis und der 3-Wege-Zusammenführung..."

#: git-am.sh:275
msgid "Only one StGIT patch series can be applied at once"
msgstr "Es kann nur eine StGIT Patch-Serie auf einmal angewendet werden."

#: git-am.sh:362
#, sh-format
msgid "Patch format $patch_format is not supported."
msgstr "Patch-Format $patch_format wird nicht unterstützt."

#: git-am.sh:364
msgid "Patch format detection failed."
msgstr "Patch-Formaterkennung fehlgeschlagen."

#: git-am.sh:418
msgid "-d option is no longer supported.  Do not use."
msgstr "-d Option wird nicht länger unterstützt. Nicht benutzen."

#: git-am.sh:481
#, sh-format
msgid "previous rebase directory $dotest still exists but mbox given."
msgstr ""
"Vorheriges Verzeichnis des Neuaufbaus $dotest existiert noch, aber mbox "
"gegeben."

#: git-am.sh:486
msgid "Please make up your mind. --skip or --abort?"
msgstr "Bitte werde dir klar. --skip oder --abort?"

#: git-am.sh:513
msgid "Resolve operation not in progress, we are not resuming."
msgstr "Es ist keine Auflösung im Gange, es wird nicht fortgesetzt."

#: git-am.sh:579
#, sh-format
msgid "Dirty index: cannot apply patches (dirty: $files)"
msgstr ""
"Unsaubere Bereitstellung: kann Patches nicht anwenden (unsauber: $files)"

#: git-am.sh:755
msgid "cannot be interactive without stdin connected to a terminal."
msgstr ""
"Kann nicht interaktiv sein, ohne dass die Standard-Eingabe mit einem "
"Terminal verbunden ist."

#. TRANSLATORS: Make sure to include [y], [n], [e], [v] and [a]
#. in your translation. The program will only accept English
#. input at this point.
#: git-am.sh:766
msgid "Apply? [y]es/[n]o/[e]dit/[v]iew patch/[a]ccept all "
msgstr "Anwenden? [y]es/[n]o/[e]dit/[v]iew patch/[a]ccept all "

#: git-am.sh:802
#, sh-format
msgid "Applying: $FIRSTLINE"
msgstr "Wende an: $FIRSTLINE"

#: git-am.sh:847
msgid "No changes -- Patch already applied."
msgstr "Keine Änderungen -- Patches bereits angewendet."

#: git-am.sh:873
msgid "applying to an empty history"
msgstr "wende zu leerer Historie an"

#. TRANSLATORS: Make sure to include [Y] and [n] in your
#. translation. The program will only accept English input
#. at this point.
#: git-bisect.sh:54
msgid "Do you want me to do it for you [Y/n]? "
msgstr "Willst du, dass ich es für dich mache [Y/n]? "

#: git-bisect.sh:95
#, sh-format
msgid "unrecognised option: '$arg'"
msgstr "nicht erkannte Option: '$arg'"

#: git-bisect.sh:99
#, sh-format
msgid "'$arg' does not appear to be a valid revision"
msgstr "'$arg' scheint keine gültige Version zu sein"

#: git-bisect.sh:117
msgid "Bad HEAD - I need a HEAD"
msgstr "Ungültige Zweigspitze (HEAD) - Zweigspitze (HEAD) wird benötigt"

#: git-bisect.sh:130
#, sh-format
msgid ""
"Checking out '$start_head' failed. Try 'git bisect reset <validbranch>'."
msgstr ""
"Auschecken von '$start_head' fehlgeschlagen. Versuche 'git bisect reset "
"<gueltigerzweig>'."

#: git-bisect.sh:140
msgid "won't bisect on seeked tree"
msgstr "\"bisect\" auf gesuchtem Zweig nicht möglich"

#: git-bisect.sh:144
msgid "Bad HEAD - strange symbolic ref"
msgstr "Ungültige Zweigspitze (HEAD) - merkwürdige symbolische Referenz"

#: git-bisect.sh:189
#, sh-format
msgid "Bad bisect_write argument: $state"
msgstr "Ungültiges \"bisect_write\" Argument: $state"

#: git-bisect.sh:218
#, sh-format
msgid "Bad rev input: $arg"
msgstr "Ungültige Referenz-Eingabe: $arg"

#: git-bisect.sh:232
msgid "Please call 'bisect_state' with at least one argument."
msgstr "Bitte rufe 'bisect_state' mit mindestens einem Argument auf."

#: git-bisect.sh:244
#, sh-format
msgid "Bad rev input: $rev"
msgstr "Ungültige Referenz-Eingabe: $rev"

#: git-bisect.sh:250
msgid "'git bisect bad' can take only one argument."
msgstr "'git bisect bad' kann nur ein Argument entgegennehmen."

#. TRANSLATORS: Make sure to include [Y] and [n] in your
#. translation. The program will only accept English input
#. at this point.
#: git-bisect.sh:279
msgid "Are you sure [Y/n]? "
msgstr "Bist du sicher [Y/n]? "

#: git-bisect.sh:354
#, sh-format
msgid "'$invalid' is not a valid commit"
msgstr "'$invalid' ist keine gültige Version"

#: git-bisect.sh:363
#, sh-format
msgid ""
"Could not check out original HEAD '$branch'.\n"
"Try 'git bisect reset <commit>'."
msgstr ""
"Konnte die ursprüngliche Zweigspitze (HEAD) '$branch' nicht auschecken.\n"
"Versuche 'git bisect reset <Version>'."

#: git-bisect.sh:390
msgid "No logfile given"
msgstr "Keine Log-Datei gegeben"

#: git-bisect.sh:391
#, sh-format
msgid "cannot read $file for replaying"
msgstr "kann $file nicht für das Abspielen lesen"

#: git-bisect.sh:408
msgid "?? what are you talking about?"
msgstr "?? Was redest du da?"

#: git-bisect.sh:474
msgid "We are not bisecting."
msgstr "Wir sind nicht beim Halbieren."

#: git-pull.sh:21
msgid ""
"Pull is not possible because you have unmerged files.\n"
"Please, fix them up in the work tree, and then use 'git add/rm <file>'\n"
"as appropriate to mark resolution, or use 'git commit -a'."
msgstr ""
"\"pull\" ist nicht möglich, weil du nicht zusammengeführte Dateien hast.\n"
"Bitte korrigiere dies im Arbeitsbaum und benutze dann 'git add/rm <Datei>'\n"
"um die Auflösung entsprechend zu markieren, oder benutze 'git commit -a'."

#: git-pull.sh:25
msgid "Pull is not possible because you have unmerged files."
msgstr ""
"\"pull\" ist nicht möglich, weil du nicht zusammengeführte Dateien hast."

#: git-pull.sh:197
msgid "updating an unborn branch with changes added to the index"
msgstr ""
"Aktualisiere eine ungeborenen Zweig mit Änderungen, die zur Bereitstellung "
"hinzugefügt wurden"

#: git-pull.sh:253
msgid "Cannot merge multiple branches into empty head"
msgstr "Kann nicht mehrere Zweige in einen ungeborenen Zweig zusammenführen"

#: git-pull.sh:257
msgid "Cannot rebase onto multiple branches"
msgstr "kann nicht auf mehrere Zweige neu aufbauen"

#: git-stash.sh:51
msgid "git stash clear with parameters is unimplemented"
msgstr "git stash clear mit Parametern ist nicht implementiert"

#: git-stash.sh:74
msgid "You do not have the initial commit yet"
msgstr "Du hast bisher noch keine initiale Version"

#: git-stash.sh:89
msgid "Cannot save the current index state"
msgstr "Kann den aktuellen Zustand der Bereitstellung nicht speichern"

#: git-stash.sh:123 git-stash.sh:136
msgid "Cannot save the current worktree state"
msgstr "Kann den aktuellen Zustand des Arbeitsbaumes nicht speichern"

#: git-stash.sh:140
msgid "No changes selected"
msgstr "Keine Änderungen ausgewählt"

#: git-stash.sh:143
msgid "Cannot remove temporary index (can't happen)"
msgstr "Kann temporäre Bereitstellung nicht entfernen (kann nicht passieren)"

#: git-stash.sh:156
msgid "Cannot record working tree state"
msgstr "Kann Zustand des Arbeitsbaumes nicht aufzeichnen"

#: git-stash.sh:223
msgid "No local changes to save"
msgstr "Keine lokalen Änderungen zum Speichern"

#: git-stash.sh:227
msgid "Cannot initialize stash"
msgstr "Kann \"stash\" nicht initialisieren"

#: git-stash.sh:235
msgid "Cannot save the current status"
msgstr "Kann den aktuellen Status nicht speichern"

#: git-stash.sh:253
msgid "Cannot remove worktree changes"
msgstr "Kann Änderungen am Arbeitsbaum nicht entfernen"

#: git-stash.sh:352
msgid "No stash found."
msgstr "Kein \"stash\" gefunden."

#: git-stash.sh:359
#, sh-format
msgid "Too many revisions specified: $REV"
msgstr "Zu viele Revisionen angegeben: $REV"

#: git-stash.sh:365
#, sh-format
msgid "$reference is not valid reference"
msgstr "$reference ist keine gültige Referenz"

#: git-stash.sh:393
#, sh-format
msgid "'$args' is not a stash-like commit"
msgstr "'$args' ist keine \"stash\"-artige Version"

#: git-stash.sh:404
#, sh-format
msgid "'$args' is not a stash reference"
msgstr "'$args' ist keine \"stash\"-Referenz"

#: git-stash.sh:412
msgid "unable to refresh index"
msgstr "unfähig die Bereitstellung zu aktualisieren"

#: git-stash.sh:416
msgid "Cannot apply a stash in the middle of a merge"
msgstr ""
"Kann \"stash\" nicht anwenden, solang eine Zusammenführung im Gange ist"

#: git-stash.sh:424
msgid "Conflicts in index. Try without --index."
msgstr "Konflikte in der Bereitstellung. Versuche es ohne --index."

#: git-stash.sh:426
msgid "Could not save index tree"
msgstr "Konnte Bereitstellungsbaum nicht speichern"

#: git-stash.sh:460
msgid "Cannot unstage modified files"
msgstr "Kann geänderte Dateien nicht aus der Bereitstellung herausnehmen"

#: git-stash.sh:491
#, sh-format
msgid "Dropped ${REV} ($s)"
msgstr "Gelöscht ${REV} ($s)"

#: git-stash.sh:492
#, sh-format
msgid "${REV}: Could not drop stash entry"
msgstr "${REV}: Konnte \"stash\"-Eintrag nicht löschen"

#: git-stash.sh:499
msgid "No branch name specified"
msgstr "Kein Zweigname spezifiziert"

#: git-stash.sh:570
msgid "(To restore them type \"git stash apply\")"
<<<<<<< HEAD
msgstr "(Um es wiederherzustellen schreibe \"git stash apply\")"
=======
msgstr "(Zur Wiederherstellung gebe \"git stash apply\" ein)"
>>>>>>> 1ec31a33

#: git-submodule.sh:56
#, sh-format
msgid "cannot strip one component off url '$remoteurl'"
<<<<<<< HEAD
msgstr "Kann eine Komponente von URL '$remoteurl' nicht abstreifen"
=======
msgstr "Kann eine Komponente von URL '$remoteurl' nicht extrahieren"
>>>>>>> 1ec31a33

#: git-submodule.sh:109
#, sh-format
msgid "No submodule mapping found in .gitmodules for path '$sm_path'"
msgstr "Keine Unterprojekt-Zuordnung in .gitmodules für Pfad '$sm_path' gefunden"

#: git-submodule.sh:150
#, sh-format
msgid "Clone of '$url' into submodule path '$sm_path' failed"
msgstr "Klonen von '$url' in Unterprojekt-Pfad '$sm_path' fehlgeschlagen"

#: git-submodule.sh:160
#, sh-format
msgid "Gitdir '$a' is part of the submodule path '$b' or vice versa"
msgstr ""
<<<<<<< HEAD
"Git-Verzeichnis '$a' ist Teil des Unterprojekt-Pfades '$b' oder umgekehrt"
=======
"Git-Verzeichnis '$a' ist Teil des Unterprojekt-Pfades '$b', oder umgekehrt"
>>>>>>> 1ec31a33

#: git-submodule.sh:249
#, sh-format
msgid "repo URL: '$repo' must be absolute or begin with ./|../"
msgstr "repo URL: '$repo' muss absolut sein oder mit ./|../ beginnen"

#: git-submodule.sh:266
#,  sh-format
msgid "'$sm_path' already exists in the index"
msgstr "'$sm_path' existiert bereits in der Bereitstellung"

#: git-submodule.sh:283
#, sh-format
msgid "'$sm_path' already exists and is not a valid git repo"
msgstr "'$sm_path' existiert bereits und ist kein gültiges Git-Projektarchiv"

#: git-submodule.sh:297
#, sh-format
msgid "Unable to checkout submodule '$sm_path'"
msgstr "Unfähig Unterprojekt '$sm_path' auszuchecken"

#: git-submodule.sh:302
#, sh-format
msgid "Failed to add submodule '$sm_path'"
msgstr "Hinzufügen von Unterprojekt '$sm_path' fehlgeschlagen"

#: git-submodule.sh:307
#, sh-format
msgid "Failed to register submodule '$sm_path'"
msgstr "Registierung von Unterprojekt '$sm_path' fehlgeschlagen"

#: git-submodule.sh:349
#, sh-format
msgid "Entering '$prefix$sm_path'"
msgstr "Betrete '$prefix$sm_path'"

#: git-submodule.sh:363
#, sh-format
msgid "Stopping at '$sm_path'; script returned non-zero status."
msgstr "Stoppe bei '$sm_path'; Skript gab nicht-Null Status zurück."

#: git-submodule.sh:405
#, sh-format
msgid "No url found for submodule path '$sm_path' in .gitmodules"
msgstr "Keine URL für Unterprojekt-Pfad '$sm_path' in .gitmodules gefunden"

#: git-submodule.sh:414
#, sh-format
<<<<<<< HEAD
msgid "Failed to register url for submodule path '$sm_path'"
msgstr "Fehler beim Registrieren der URL für Unterprojekt-Pfad '$sm_path'"
=======
msgid "Failed to register url for submodule path '$path'"
msgstr "Registrierung der URL für Unterprojekt-Pfad '$path' fehlgeschlagen"
>>>>>>> 1ec31a33

#: git-submodule.sh:422
#, sh-format
<<<<<<< HEAD
msgid "Failed to register update mode for submodule path '$sm_path'"
msgstr ""
"Fehler beim Registrieren des Aktualisierungsmodus für Unterprojekt-Pfad "
"'$sm_path'"
=======
msgid "Failed to register update mode for submodule path '$path'"
msgstr ""
"Registrierung des Aktualisierungsmodus für Unterprojekt-Pfad '$path' "
"fehlgeschlagen"
>>>>>>> 1ec31a33

#: git-submodule.sh:424
#, sh-format
<<<<<<< HEAD
msgid "Submodule '$name' ($url) registered for path '$sm_path'"
msgstr "Unterprojekt '$name' ($url) registriert für Pfad '$sm_path'"
=======
msgid "Submodule '$name' ($url) registered for path '$path'"
msgstr "Unterprojekt '$name' ($url) ist für Pfad '$path' registriert"
>>>>>>> 1ec31a33

#: git-submodule.sh:523
#, sh-format
msgid ""
"Submodule path '$sm_path' not initialized\n"
"Maybe you want to use 'update --init'?"
msgstr ""
<<<<<<< HEAD
"Unterprojekt-Pfad '$sm_path' nicht initialisiert\n"
=======
"Unterprojekt-Pfad '$path' ist nicht initialisiert\n"
>>>>>>> 1ec31a33
"Vielleicht möchtest du 'update --init' benutzen?"

#: git-submodule.sh:536
#, sh-format
<<<<<<< HEAD
msgid "Unable to find current revision in submodule path '$sm_path'"
msgstr "Konnte aktuelle Revision in Unterprojekt-Pfad '$sm_path' nicht finden"
=======
msgid "Unable to find current revision in submodule path '$path'"
msgstr "Konnte aktuelle Version in Unterprojekt-Pfad '$path' nicht finden"
>>>>>>> 1ec31a33

#: git-submodule.sh:555
#, sh-format
msgid "Unable to fetch in submodule path '$sm_path'"
msgstr "Konnte in Unterprojekt-Pfad '$sm_path' nicht anfordern"

#: git-submodule.sh:569
#, sh-format
msgid "Unable to rebase '$sha1' in submodule path '$sm_path'"
msgstr "Neuaufbau von '$sha1' in Unterprojekt-Pfad '$sm_path' nicht möglich"

#: git-submodule.sh:570
#, sh-format
msgid "Submodule path '$sm_path': rebased into '$sha1'"
msgstr "Unterprojekt-Pfad '$sm_path': neu aufgebaut in '$sha1'"

#: git-submodule.sh:575
#, sh-format
<<<<<<< HEAD
msgid "Unable to merge '$sha1' in submodule path '$sm_path'"
msgstr "Konnte '$sha1' nicht in Unterprojekt-Pfad '$sm_path' zusammenführen"
=======
msgid "Unable to merge '$sha1' in submodule path '$path'"
msgstr ""
"Zusammenführung von '$sha1' in Unterprojekt-Pfad '$path' fehlgeschlagen"
>>>>>>> 1ec31a33

#: git-submodule.sh:576
#, sh-format
msgid "Submodule path '$sm_path': merged in '$sha1'"
msgstr "Unterprojekt-Pfad '$sm_path': zusammengeführt in '$sha1'"

#: git-submodule.sh:581
#, sh-format
msgid "Unable to checkout '$sha1' in submodule path '$sm_path'"
msgstr "Konnte '$sha1' in Unterprojekt-Pfad '$sm_path' nicht auschecken."

#: git-submodule.sh:582
#, sh-format
msgid "Submodule path '$sm_path': checked out '$sha1'"
msgstr "Unterprojekt-Pfad: '$sm_path': '$sha1' ausgecheckt"

#: git-submodule.sh:604 git-submodule.sh:927
#, sh-format
msgid "Failed to recurse into submodule path '$sm_path'"
msgstr "Fehler bei Rekursion in Unterprojekt-Pfad '$sm_path'"

#: git-submodule.sh:712
msgid "--"
msgstr "--"

#: git-submodule.sh:770
#, sh-format
msgid "  Warn: $name doesn't contain commit $sha1_src"
msgstr "  Warnung: $name beinhaltet nicht Version $sha1_src"

#: git-submodule.sh:773
#, sh-format
msgid "  Warn: $name doesn't contain commit $sha1_dst"
msgstr "  Warnung: $name beinhaltet nicht Version $sha1_dst"

#: git-submodule.sh:776
#, sh-format
msgid "  Warn: $name doesn't contain commits $sha1_src and $sha1_dst"
msgstr ""
"  Warnung: $name beinhaltet nicht die Versionen $sha1_src und $sha1_dst"

#: git-submodule.sh:801
msgid "blob"
msgstr "Blob"

#: git-submodule.sh:802
msgid "submodule"
msgstr "Unterprojekt"

#: git-submodule.sh:973
#, sh-format
msgid "Synchronizing submodule url for '$name'"
msgstr "Synchronisiere Unterprojekt-URL für '$name'"<|MERGE_RESOLUTION|>--- conflicted
+++ resolved
@@ -7,11 +7,7 @@
 msgstr ""
 "Project-Id-Version: git 1.7.10\n"
 "Report-Msgid-Bugs-To: Git Mailing List <git@vger.kernel.org>\n"
-<<<<<<< HEAD
-"POT-Creation-Date: 2012-04-28 20:17+0800\n"
-=======
 "POT-Creation-Date: 2012-05-08 15:45+0800\n"
->>>>>>> 1ec31a33
 "PO-Revision-Date: 2012-03-28 18:46+0200\n"
 "Last-Translator: Ralf Thielow <ralf.thielow@googlemail.com>\n"
 "Language-Team: German\n"
@@ -300,13 +296,8 @@
 msgid "could not apply %s... %s"
 msgstr "Konnte %s nicht anwenden... %s"
 
-<<<<<<< HEAD
-#: sequencer.c:450 sequencer.c:909 builtin/log.c:289 builtin/log.c:719
-#: builtin/log.c:1335 builtin/log.c:1554 builtin/merge.c:347
-=======
 #: sequencer.c:450 sequencer.c:909 builtin/log.c:288 builtin/log.c:713
 #: builtin/log.c:1329 builtin/log.c:1548 builtin/merge.c:347
->>>>>>> 1ec31a33
 #: builtin/shortlog.c:181
 msgid "revision walk setup failed"
 msgstr "Einrichtung des Revisionsgangs fehlgeschlagen"
@@ -1403,11 +1394,7 @@
 #: builtin/clone.c:835
 #, c-format
 msgid "Remote branch %s not found in upstream %s"
-<<<<<<< HEAD
-msgstr "entfernter Zweig %s nicht im anderen Projektarchiv gefunden %s"
-=======
 msgstr "externer Zweig %s nicht im anderen Projektarchiv %s gefunden"
->>>>>>> 1ec31a33
 
 #: builtin/clone.c:842
 msgid "You appear to have cloned an empty repository."
@@ -1676,11 +1663,7 @@
 #: builtin/commit.c:1119
 msgid "Clever... amending the last one with dirty index."
 msgstr ""
-<<<<<<< HEAD
-"Klug... nachbessern der letzten Version mit einem unsauberen Bereitstellung."
-=======
 "Klug... die letzte Version mit einer unsauberen Bereitstellung nachbessern."
->>>>>>> 1ec31a33
 
 #: builtin/commit.c:1121
 msgid "Explicit paths specified without -i nor -o; assuming --only paths..."
@@ -2455,12 +2438,8 @@
 #, c-format
 msgid "No merge message -- not updating HEAD\n"
 msgstr ""
-<<<<<<< HEAD
-"Keine Zusammenführungsbeschreibung -- aktualisiere Zweigspitze (HEAD) nicht\n"
-=======
 "Keine Zusammenführungsbeschreibung -- Zweigspitze (HEAD) wird nicht "
 "aktualisiert\n"
->>>>>>> 1ec31a33
 
 #: builtin/merge.c:437
 #, c-format
@@ -2520,11 +2499,7 @@
 msgstr ""
 "Bitte gebe eine Versionsbeschreibung ein um zu erklären, warum diese "
 "Zusammenführung erforderlich ist,\n"
-<<<<<<< HEAD
-"insbesondere wenn es einen aktualisierten entfernten Zweig mit einem Thema-"
-=======
 "insbesondere wenn es einen aktualisierten, externen Zweig mit einem Thema-"
->>>>>>> 1ec31a33
 "Zweig zusammenführt.\n"
 "\n"
 "Zeilen beginnend mit '#' werden ignoriert, und eine leere Beschreibung "
@@ -2562,12 +2537,8 @@
 #: builtin/merge.c:1054
 msgid "No default upstream defined for the current branch."
 msgstr ""
-<<<<<<< HEAD
-"Kein entferntes Standard-Projektarchiv für den aktuellen Zweig definiert."
-=======
 "Es ist kein externes Standard-Projektarchiv für den aktuellen Zweig "
 "definiert."
->>>>>>> 1ec31a33
 
 #: builtin/merge.c:1059
 #, c-format
@@ -2631,11 +2602,7 @@
 
 #: builtin/merge.c:1298
 msgid "Non-fast-forward commit does not make sense into an empty head"
-<<<<<<< HEAD
-msgstr "nicht vorzuspulende Version macht in einem leeren Kopf keinen Sinn"
-=======
-msgstr "Bin auf einem Zweig, der noch geboren wird; --no-ff macht keinen Sinn."
->>>>>>> 1ec31a33
+msgstr "nicht vorzuspulende Version macht in einem leeren Zweig keinen Sinn"
 
 #: builtin/merge.c:1413
 #, c-format
@@ -2980,22 +2947,14 @@
 msgstr ""
 "Du versendest nach '%s', welches kein externes Projektarchiv deines\n"
 "aktuellen Zweiges '%s' ist, ohne mir mitzuteilen, was ich versenden\n"
-<<<<<<< HEAD
-"soll um welchen entfernten Zweig zu aktualisieren."
-=======
 "soll, um welchen externen Zweig zu aktualisieren."
->>>>>>> 1ec31a33
 
 #: builtin/push.c:131
 msgid ""
 "You didn't specify any refspecs to push, and push.default is \"nothing\"."
 msgstr ""
-<<<<<<< HEAD
-"Du hast keine Referenzspezifikationen zum Versenden spezifiziert, und push."
-=======
-"Du hast keine Referenzspezifikationen zum Versenden angegeben, und push."
->>>>>>> 1ec31a33
-"default ist \"nothing\"."
+"Du hast keine Referenzspezifikationen zum Versenden angegeben, und "
+"push.default ist \"nothing\"."
 
 #: builtin/push.c:138
 msgid ""
@@ -3040,20 +2999,13 @@
 #: builtin/push.c:190
 #, c-format
 msgid "Pushing to %s\n"
-<<<<<<< HEAD
-msgstr "Schiebe zu %s\n"
-=======
 msgstr "Versende nach %s\n"
->>>>>>> 1ec31a33
 
 #: builtin/push.c:194
 #, c-format
 msgid "failed to push some refs to '%s'"
 msgstr "Fehler beim Versenden einiger Referenzen nach '%s'"
 
-<<<<<<< HEAD
-#: builtin/push.c:226
-=======
 #: builtin/push.c:159
 #, c-format
 msgid ""
@@ -3068,7 +3020,6 @@
 "'git push --help' für weitere Details.\n"
 
 #: builtin/push.c:176
->>>>>>> 1ec31a33
 #, c-format
 msgid "bad repository '%s'"
 msgstr "ungültiges Projektarchiv '%s'"
@@ -3214,19 +3165,11 @@
 msgid "program error"
 msgstr "Programmfehler"
 
-<<<<<<< HEAD
-#: builtin/revert.c:213
-msgid "revert failed"
-msgstr "\"revert\" fehlgeschlagen"
-
-#: builtin/revert.c:228
-=======
 #: builtin/revert.c:212
 msgid "revert failed"
 msgstr "\"revert\" fehlgeschlagen"
 
 #: builtin/revert.c:227
->>>>>>> 1ec31a33
 msgid "cherry-pick failed"
 msgstr "\"cherry-pick\" fehlgeschlagen"
 
@@ -3726,20 +3669,12 @@
 
 #: git-stash.sh:570
 msgid "(To restore them type \"git stash apply\")"
-<<<<<<< HEAD
-msgstr "(Um es wiederherzustellen schreibe \"git stash apply\")"
-=======
 msgstr "(Zur Wiederherstellung gebe \"git stash apply\" ein)"
->>>>>>> 1ec31a33
 
 #: git-submodule.sh:56
 #, sh-format
 msgid "cannot strip one component off url '$remoteurl'"
-<<<<<<< HEAD
-msgstr "Kann eine Komponente von URL '$remoteurl' nicht abstreifen"
-=======
 msgstr "Kann eine Komponente von URL '$remoteurl' nicht extrahieren"
->>>>>>> 1ec31a33
 
 #: git-submodule.sh:109
 #, sh-format
@@ -3755,11 +3690,7 @@
 #, sh-format
 msgid "Gitdir '$a' is part of the submodule path '$b' or vice versa"
 msgstr ""
-<<<<<<< HEAD
-"Git-Verzeichnis '$a' ist Teil des Unterprojekt-Pfades '$b' oder umgekehrt"
-=======
 "Git-Verzeichnis '$a' ist Teil des Unterprojekt-Pfades '$b', oder umgekehrt"
->>>>>>> 1ec31a33
 
 #: git-submodule.sh:249
 #, sh-format
@@ -3808,37 +3739,19 @@
 
 #: git-submodule.sh:414
 #, sh-format
-<<<<<<< HEAD
 msgid "Failed to register url for submodule path '$sm_path'"
-msgstr "Fehler beim Registrieren der URL für Unterprojekt-Pfad '$sm_path'"
-=======
-msgid "Failed to register url for submodule path '$path'"
-msgstr "Registrierung der URL für Unterprojekt-Pfad '$path' fehlgeschlagen"
->>>>>>> 1ec31a33
+msgstr "Registrierung der URL für Unterprojekt-Pfad '$sm_path' fehlgeschlagen"
 
 #: git-submodule.sh:422
 #, sh-format
-<<<<<<< HEAD
 msgid "Failed to register update mode for submodule path '$sm_path'"
-msgstr ""
-"Fehler beim Registrieren des Aktualisierungsmodus für Unterprojekt-Pfad "
-"'$sm_path'"
-=======
-msgid "Failed to register update mode for submodule path '$path'"
-msgstr ""
-"Registrierung des Aktualisierungsmodus für Unterprojekt-Pfad '$path' "
-"fehlgeschlagen"
->>>>>>> 1ec31a33
+msgstr "Registrierung des Aktualisierungsmodus für Unterprojekt-Pfad "
+"'$sm_path' fehlgeschlagen"
 
 #: git-submodule.sh:424
 #, sh-format
-<<<<<<< HEAD
 msgid "Submodule '$name' ($url) registered for path '$sm_path'"
-msgstr "Unterprojekt '$name' ($url) registriert für Pfad '$sm_path'"
-=======
-msgid "Submodule '$name' ($url) registered for path '$path'"
-msgstr "Unterprojekt '$name' ($url) ist für Pfad '$path' registriert"
->>>>>>> 1ec31a33
+msgstr "Unterprojekt '$name' ($url) ist für Pfad '$sm_path' registriert"
 
 #: git-submodule.sh:523
 #, sh-format
@@ -3846,22 +3759,13 @@
 "Submodule path '$sm_path' not initialized\n"
 "Maybe you want to use 'update --init'?"
 msgstr ""
-<<<<<<< HEAD
-"Unterprojekt-Pfad '$sm_path' nicht initialisiert\n"
-=======
-"Unterprojekt-Pfad '$path' ist nicht initialisiert\n"
->>>>>>> 1ec31a33
+"Unterprojekt-Pfad '$sm_path' ist nicht initialisiert\n"
 "Vielleicht möchtest du 'update --init' benutzen?"
 
 #: git-submodule.sh:536
 #, sh-format
-<<<<<<< HEAD
 msgid "Unable to find current revision in submodule path '$sm_path'"
-msgstr "Konnte aktuelle Revision in Unterprojekt-Pfad '$sm_path' nicht finden"
-=======
-msgid "Unable to find current revision in submodule path '$path'"
-msgstr "Konnte aktuelle Version in Unterprojekt-Pfad '$path' nicht finden"
->>>>>>> 1ec31a33
+msgstr "Konnte aktuelle Version in Unterprojekt-Pfad '$sm_path' nicht finden"
 
 #: git-submodule.sh:555
 #, sh-format
@@ -3880,14 +3784,9 @@
 
 #: git-submodule.sh:575
 #, sh-format
-<<<<<<< HEAD
 msgid "Unable to merge '$sha1' in submodule path '$sm_path'"
-msgstr "Konnte '$sha1' nicht in Unterprojekt-Pfad '$sm_path' zusammenführen"
-=======
-msgid "Unable to merge '$sha1' in submodule path '$path'"
-msgstr ""
-"Zusammenführung von '$sha1' in Unterprojekt-Pfad '$path' fehlgeschlagen"
->>>>>>> 1ec31a33
+msgstr ""
+"Zusammenführung von '$sha1' in Unterprojekt-Pfad '$sm_path' fehlgeschlagen"
 
 #: git-submodule.sh:576
 #, sh-format
