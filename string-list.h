--- conflicted
+++ resolved
@@ -38,24 +38,12 @@
 void filter_string_list(struct string_list *list, int free_util,
 			string_list_each_func_t want, void *cb_data);
 
-<<<<<<< HEAD
 /*
  * Remove any empty strings from the list.  If free_util is true, call
  * free() on the util members of any items that have to be deleted.
  * Preserve the order of the items that are retained.
  */
 void string_list_remove_empty_items(struct string_list *list, int free_util);
-
-/*
- * Return the longest string in prefixes that is a prefix (in the
- * sense of prefixcmp()) of string, or NULL if no such prefix exists.
- * This function does not require the string_list to be sorted (it
- * does a linear search).
- */
-char *string_list_longest_prefix(const struct string_list *prefixes, const char *string);
-
-=======
->>>>>>> 059b3793
 
 /* Use these functions only on sorted lists: */
 int string_list_has_string(const struct string_list *list, const char *string);
